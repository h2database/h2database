/*
 * Copyright 2004-2018 H2 Group. Multiple-Licensed under the MPL 2.0,
 * and the EPL 1.0 (http://h2database.com/html/license.html).
 * Initial Developer: H2 Group
 */
package org.h2.util;

import org.h2.message.DbException;

import java.io.ByteArrayOutputStream;
import java.io.IOException;
import java.io.InputStream;
import java.lang.management.GarbageCollectorMXBean;
import java.lang.management.ManagementFactory;
import java.lang.management.OperatingSystemMXBean;
import java.lang.reflect.Constructor;
import java.lang.reflect.Method;
import java.lang.reflect.Modifier;
import java.nio.ByteOrder;
import java.util.Arrays;
import java.util.Comparator;
import java.util.HashMap;
import java.util.concurrent.TimeUnit;
import java.util.zip.ZipEntry;
import java.util.zip.ZipInputStream;

/**
 * This utility class contains miscellaneous functions.
 */
public class Utils {

    /**
     * An 0-size byte array.
     */
    public static final byte[] EMPTY_BYTES = {};

    /**
     * An 0-size int array.
     */
    public static final int[] EMPTY_INT_ARRAY = {};

    /**
     * An 0-size long array.
     */
    private static final long[] EMPTY_LONG_ARRAY = {};

    private static final int GC_DELAY = 50;
    private static final int MAX_GC = 8;
    private static long lastGC;

    private static final HashMap<String, byte[]> RESOURCES = new HashMap<>();

    private Utils() {
        // utility class
    }

<<<<<<< HEAD
    /**
     * Convert a haxadecimal String into the equivalent byte array.
     *
     * @param s the string to tansform
     * @return the equivalent byte array
     */
    public static byte[] hexStringToByteArray(String s) {
        int len = s.length();
        if (len % 2 != 0) {
            throw DbException.throwInternalError(
                    "The length of an hexadecimal string must be an even number.");
        }
        byte[] data = new byte[len / 2];
        for (int i = 0; i < len; i += 2) {
            data[i / 2] = (byte) ((Character.digit(s.charAt(i), 16) << 4)
                    + Character.digit(s.charAt(i+1), 16));
        }
        return data;
    }

    /**
     * Convert an given array of bytes into a short int by precising the
     * value of endian
     *
     * @param buff the array of bytes to convert
     * @param pos  Read 4 bytes from this position
     * @return Integer value
     */
    public static int readInt(byte[] buff, int pos, ByteOrder endian) {
        if(endian == ByteOrder.BIG_ENDIAN) {
            return (buff[pos++] << 24) +
                    ((buff[pos++] & 0xff) << 16) +
                    ((buff[pos++] & 0xff) << 8) +
                    (buff[pos] & 0xff);
        } else {
            return  ((buff[pos + 3] & 0xff) << 24)
                    | ( (buff[pos + 2] & 0xff) << 16)
                    | ( (buff[pos + 1] & 0xff) << 8)
                    | ( (buff[pos] & 0xff) );
        }

    }

    /**
     * Convert an given array of bytes into a short int using Big Endian
     * @param buff Buffer to read
     * @param pos Read 4 bytes from this position
     * @return Int value
     */
    public static int readInt(byte[] buff, int pos) {
        return readInt(buff, pos, ByteOrder.BIG_ENDIAN);
    }

    public static double readDouble(byte[] buff, int pos, ByteOrder endian) {
        return Double.longBitsToDouble(readLong(buff, pos, endian));
    }

    /**
     * Convert an given array of bytes into a unsigned int 32 bits (represented
     * by a long in Java) by precising the value of endian
     *
     * @param buff   the array of bytes to convert
     * @param pos    Read 4 bytes from this position
     * @param endian {@link ByteOrder#BIG_ENDIAN} or {@link
     * ByteOrder#LITTLE_ENDIAN}
     * @return long the result of the conversion
     */
    public static long readUnsignedInt32(byte[] buff, int pos,
            ByteOrder endian) {
        return readInt(buff, pos, endian) & 0xFFFFFFFFL;
    }

    /**
     * Convert an given array of bytes into a short int by precising the
     * value of endian
     *
     * @param buff   the array of bytes to convert
     * @param pos    Read 2 bytes from this position
     * @param endian {@link java.nio.ByteOrder#BIG_ENDIAN} or {@link java.nio
     * .ByteOrder#LITTLE_ENDIAN}
     * @return short the result of the conversion, it is int, as java does
     * not support unsigned short
     */
    public static int readUnsignedShort(byte[] buff, int pos,
            ByteOrder endian) {
        if (endian == ByteOrder.BIG_ENDIAN) {
            return (((buff[pos] & 0xff) << 8) | ((buff[pos + 1] & 0xff)));
        } else {
            return (((buff[pos + 1] & 0xff) << 8) | ((buff[pos] & 0xff)));
        }
    }


    /**
     * Convert an given array of bytes into a short int by precising the
     * value of endian
     *
     * @param buff   the array of bytes to convert
     * @param pos    Read 2 bytes from this position
     * @param endian {@link java.nio.ByteOrder#BIG_ENDIAN} or {@link java.nio
     *               .ByteOrder#LITTLE_ENDIAN}
     * @return short the result of the conversion, it is int, as java does
     * not support short
     */
    public static short readShort(byte[] buff, int pos, ByteOrder endian) {
        if (endian == ByteOrder.BIG_ENDIAN) {
            return (short) (((buff[pos]) << 8) | ((buff[pos + 1] & 0xff)));
        } else {
            return (short) (((buff[pos + 1]) << 8) | ((buff[pos] & 0xff)));
        }
    }

    /**
     * Read unsigned byte
     *
     * @param buff Data
     * @param pos  Position to read
     * @return Unsigned byte 0-255
     */
    public static int readUnsignedByte(byte[] buff, int pos) {
        return buff[pos] & 0xff;
    }

    /**
     * Write a short value to the byte array at the given position.
     *
     * @param buff      the byte array
     * @param pos       the position
     * @param value     the value to write
     * @param byteOrder {@link java.nio.ByteOrder#BIG_ENDIAN} or {@link java
     * .nio.ByteOrder#LITTLE_ENDIAN}
     */
    public static void writeUnsignedShort(byte[] buff, int pos, int value,
            ByteOrder byteOrder) {
        if (byteOrder == ByteOrder.BIG_ENDIAN) {
            buff[pos] = (byte) ((value >> 8) & 0xff);
            buff[pos + 1] = (byte) (value & 0xff);
        } else {
            buff[pos] = (byte) (value & 0xff);
            buff[pos + 1] = (byte) ((value >> 8) & 0xff);
        }
    }


    /**
     * Write a short value to the byte array at the given position.
     *
     * @param buff      the byte array
     * @param pos       the position
     * @param value     the value to write
     * @param byteOrder {@link java.nio.ByteOrder#BIG_ENDIAN} or {@link java
     * .nio.ByteOrder#LITTLE_ENDIAN}
     */
    public static void writeShort(byte[] buff, int pos, short value,
            ByteOrder byteOrder) {
        if (byteOrder == ByteOrder.BIG_ENDIAN) {
            buff[pos] = (byte) (value >> 8);
            buff[pos + 1] = (byte) value;
        } else {
            buff[pos] = (byte) value;
            buff[pos + 1] = (byte) (value >> 8);
        }
    }

    /**
     * Write a long value to the byte array at the given position. The most
     * significant byte is written first.
     *
     * @param buff the byte array
     * @param pos  the position
     * @param x    the value to write
     */
    public static void writeLong(byte[] buff, int pos, long x) {
        writeInt(buff, pos, (int) (x >> 32));
        writeInt(buff, pos + 4, (int) x);
    }

    /**
     * Write a long value to the byte array at the given position.
     *
     * @param buff      the byte array
     * @param pos       the position
     * @param value     the value to write
     * @param byteOrder {@link java.nio.ByteOrder#BIG_ENDIAN} or {@link java
     * .nio.ByteOrder#LITTLE_ENDIAN}
     */
    public static void writeLong(byte[] buff, int pos, long value,
            ByteOrder byteOrder) {
        if (byteOrder == ByteOrder.BIG_ENDIAN) {
            writeInt(buff, pos, (int) (value >> 32));
            writeInt(buff, pos + 4, (int) value);
        } else {
            writeInt(buff, pos, (int) value, ByteOrder.LITTLE_ENDIAN);
            writeInt(buff, pos + 4, (int) (value >> 32),
                    ByteOrder.LITTLE_ENDIAN);
        }
    }

    /**
     * Write an int value to the byte array at the given position. The most
     * significant byte is written first.
     *
     * @param buff  the byte array
     * @param pos   the position
     * @param value the value to write
     */
    public static void writeInt(byte[] buff, int pos, int value) {
        writeInt(buff, pos, value, ByteOrder.BIG_ENDIAN);
    }

    /**
     * Write an int value to the byte array at the given position.
     *
     * @param buff      the byte array
     * @param pos       the position
     * @param value     the value to write
     * @param byteOrder {@link java.nio.ByteOrder#BIG_ENDIAN} or {@link java
     * .nio.ByteOrder#LITTLE_ENDIAN}
     */
    public static void writeInt(byte[] buff, int pos, int value,
            ByteOrder byteOrder) {
        if (byteOrder == ByteOrder.BIG_ENDIAN) {
            buff[pos++] = (byte) (value >> 24);
            buff[pos++] = (byte) (value >> 16);
            buff[pos++] = (byte) (value >> 8);
            buff[pos++] = (byte) value;
        } else {
            buff[pos++] = (byte) value;
            buff[pos++] = (byte) (value >> 8);
            buff[pos++] = (byte) (value >> 16);
            buff[pos++] = (byte) (value >> 24);
        }
    }

    /**
     * Write an unsigned int value to the byte array at the given position.
     *
     * @param buff      the byte array
     * @param pos       the position
     * @param value     the value to write
     * @param byteOrder {@link java.nio.ByteOrder#BIG_ENDIAN} or {@link java
     * .nio.ByteOrder#LITTLE_ENDIAN}
     */
    public static void writeUnsignedInt(byte[] buff, int pos, long value,
            ByteOrder byteOrder) {
        value = value & 0xFFFFFFFFL;
        if (byteOrder == ByteOrder.BIG_ENDIAN) {
            buff[pos++] = (byte) ((value >> 24) & 0xFF);
            buff[pos++] = (byte) ((value >> 16) & 0xFF);
            buff[pos++] = (byte) ((value >> 8) & 0xFF);
            buff[pos++] = (byte) (value & 0xFF);
        } else {
            buff[pos++] = (byte) (value & 0xFF);
            buff[pos++] = (byte) ((value >> 8) & 0xFF);
            buff[pos++] = (byte) ((value >> 16) & 0xFF);
            buff[pos++] = (byte) ((value >> 24) & 0xFF);
        }
    }

    /**
     * Write a double value to the byte array at the given position.
     *
     * @param buff      the byte array
     * @param pos       the position
     * @param value     the value to write
     * @param byteOrder {@link java.nio.ByteOrder#BIG_ENDIAN} or {@link java
     * .nio.ByteOrder#LITTLE_ENDIAN}
     */
    public static void writeDouble(byte[] buff, int pos, double value,
            ByteOrder byteOrder) {
        writeLong(buff, pos, Double.doubleToRawLongBits(value), byteOrder);
    }

    /**
     * Read a long value from the byte array at the given position. The most
     * significant byte is read first.
     *
     * @param buff the byte array
     * @param pos  the position
     * @return the value
     */
    public static long readLong(byte[] buff, int pos) {
        return readLong(buff, pos, ByteOrder.BIG_ENDIAN);
    }

    /**
     * Read a long value from the byte array at the given position. The most
     * significant byte is read first.
     *
     * @param buff   the byte array
     * @param pos    the position
     * @param endian {@link java.nio.ByteOrder#BIG_ENDIAN} or {@link java.nio
     * .ByteOrder#LITTLE_ENDIAN}
     * @return the value
     */
    public static long readLong(byte[] buff, int pos, ByteOrder endian) {
        if (endian == ByteOrder.BIG_ENDIAN) {
            return (((long) readInt(buff, pos)) << 32) +
                    (readInt(buff, pos + 4) & 0xffffffffL);
        } else {
            return (((long) readInt(buff, pos + 4, ByteOrder.LITTLE_ENDIAN)) <<
                    32) +
                    (readInt(buff, pos, ByteOrder.LITTLE_ENDIAN) & 0xffffffffL);
        }
    }

=======
>>>>>>> d64f8cd9
    /**
     * Calculate the index of the first occurrence of the pattern in the byte
     * array, starting with the given index. This methods returns -1 if the
     * pattern has not been found, and the start position if the pattern is
     * empty.
     *
     * @param bytes the byte array
     * @param pattern the pattern
     * @param start the start index from where to search
     * @return the index
     */
    public static int indexOf(byte[] bytes, byte[] pattern, int start) {
        if (pattern.length == 0) {
            return start;
        }
        if (start > bytes.length) {
            return -1;
        }
        int last = bytes.length - pattern.length + 1;
        int patternLen = pattern.length;
        next:
        for (; start < last; start++) {
            for (int i = 0; i < patternLen; i++) {
                if (bytes[start + i] != pattern[i]) {
                    continue next;
                }
            }
            return start;
        }
        return -1;
    }

    /**
     * Calculate the hash code of the given byte array.
     *
     * @param value the byte array
     * @return the hash code
     */
    public static int getByteArrayHash(byte[] value) {
        int len = value.length;
        int h = len;
        if (len < 50) {
            for (int i = 0; i < len; i++) {
                h = 31 * h + value[i];
            }
        } else {
            int step = len / 16;
            for (int i = 0; i < 4; i++) {
                h = 31 * h + value[i];
                h = 31 * h + value[--len];
            }
            for (int i = 4 + step; i < len; i += step) {
                h = 31 * h + value[i];
            }
        }
        return h;
    }

    /**
     * Compare two byte arrays. This method will always loop over all bytes and
     * doesn't use conditional operations in the loop to make sure an attacker
     * can not use a timing attack when trying out passwords.
     *
     * @param test the first array
     * @param good the second array
     * @return true if both byte arrays contain the same bytes
     */
    public static boolean compareSecure(byte[] test, byte[] good) {
        if ((test == null) || (good == null)) {
            return (test == null) && (good == null);
        }
        int len = test.length;
        if (len != good.length) {
            return false;
        }
        if (len == 0) {
            return true;
        }
        // don't use conditional operations inside the loop
        int bits = 0;
        for (int i = 0; i < len; i++) {
            // this will never reset any bits
            bits |= test[i] ^ good[i];
        }
        return bits == 0;
    }

    /**
     * Compare the contents of two byte arrays. If the content or length of the
     * first array is smaller than the second array, -1 is returned. If the
     * content or length of the second array is smaller than the first array, 1
     * is returned. If the contents and lengths are the same, 0 is returned.
     * <p>
     * This method interprets bytes as signed.
     *
     * @param data1 the first byte array (must not be null)
     * @param data2 the second byte array (must not be null)
     * @return the result of the comparison (-1, 1 or 0)
     */
    public static int compareNotNullSigned(byte[] data1, byte[] data2) {
        if (data1 == data2) {
            return 0;
        }
        int len = Math.min(data1.length, data2.length);
        for (int i = 0; i < len; i++) {
            byte b = data1[i];
            byte b2 = data2[i];
            if (b != b2) {
                return b > b2 ? 1 : -1;
            }
        }
        return Integer.signum(data1.length - data2.length);
    }

    /**
     * Compare the contents of two byte arrays. If the content or length of the
     * first array is smaller than the second array, -1 is returned. If the
     * content or length of the second array is smaller than the first array, 1
     * is returned. If the contents and lengths are the same, 0 is returned.
     * <p>
     * This method interprets bytes as unsigned.
     *
     * @param data1 the first byte array (must not be null)
     * @param data2 the second byte array (must not be null)
     * @return the result of the comparison (-1, 1 or 0)
     */
    public static int compareNotNullUnsigned(byte[] data1, byte[] data2) {
        if (data1 == data2) {
            return 0;
        }
        int len = Math.min(data1.length, data2.length);
        for (int i = 0; i < len; i++) {
            int b = data1[i] & 0xff;
            int b2 = data2[i] & 0xff;
            if (b != b2) {
                return b > b2 ? 1 : -1;
            }
        }
        return Integer.signum(data1.length - data2.length);
    }

    /**
     * Copy the contents of the source array to the target array. If the size if
     * the target array is too small, a larger array is created.
     *
     * @param source the source array
     * @param target the target array
     * @return the target array or a new one if the target array was too small
     */
    public static byte[] copy(byte[] source, byte[] target) {
        int len = source.length;
        if (len > target.length) {
            target = new byte[len];
        }
        System.arraycopy(source, 0, target, 0, len);
        return target;
    }

    /**
     * Create a new byte array and copy all the data. If the size of the byte
     * array is zero, the same array is returned.
     *
     * @param b the byte array (may not be null)
     * @return a new byte array
     */
    public static byte[] cloneByteArray(byte[] b) {
        if (b == null) {
            return null;
        }
        int len = b.length;
        if (len == 0) {
            return EMPTY_BYTES;
        }
        return Arrays.copyOf(b, len);
    }

    /**
     * Get the used memory in KB.
     * This method possibly calls System.gc().
     *
     * @return the used memory
     */
    public static int getMemoryUsed() {
        collectGarbage();
        Runtime rt = Runtime.getRuntime();
        long mem = rt.totalMemory() - rt.freeMemory();
        return (int) (mem >> 10);
    }

    /**
     * Get the free memory in KB.
     * This method possibly calls System.gc().
     *
     * @return the free memory
     */
    public static int getMemoryFree() {
        collectGarbage();
        Runtime rt = Runtime.getRuntime();
        long mem = rt.freeMemory();
        return (int) (mem >> 10);
    }

    /**
     * Get the maximum memory in KB.
     *
     * @return the maximum memory
     */
    public static long getMemoryMax() {
        long max = Runtime.getRuntime().maxMemory();
        return max / 1024;
    }

    public static long getGarbageCollectionTime() {
        long totalGCTime = 0;
        for (GarbageCollectorMXBean gcMXBean : ManagementFactory.getGarbageCollectorMXBeans()) {
            long collectionTime = gcMXBean.getCollectionTime();
            if(collectionTime > 0) {
                totalGCTime += collectionTime;
            }
        }
        return totalGCTime;
    }

    private static synchronized void collectGarbage() {
        Runtime runtime = Runtime.getRuntime();
        long total = runtime.totalMemory();
        long time = System.nanoTime();
        if (lastGC + TimeUnit.MILLISECONDS.toNanos(GC_DELAY) < time) {
            for (int i = 0; i < MAX_GC; i++) {
                runtime.gc();
                long now = runtime.totalMemory();
                if (now == total) {
                    lastGC = System.nanoTime();
                    break;
                }
                total = now;
            }
        }
    }

    /**
     * Create an int array with the given size.
     *
     * @param len the number of bytes requested
     * @return the int array
     */
    public static int[] newIntArray(int len) {
        if (len == 0) {
            return EMPTY_INT_ARRAY;
        }
        return new int[len];
    }

    /**
     * Create a long array with the given size.
     *
     * @param len the number of bytes requested
     * @return the int array
     */
    public static long[] newLongArray(int len) {
        if (len == 0) {
            return EMPTY_LONG_ARRAY;
        }
        return new long[len];
    }

    /**
     * Find the top limit values using given comparator and place them as in a
     * full array sort, in descending order.
     *
     * @param array the array.
     * @param offset the offset.
     * @param limit the limit.
     * @param comp the comparator.
     */
    public static <X> void sortTopN(X[] array, int offset, int limit,
            Comparator<? super X> comp) {
        partitionTopN(array, offset, limit, comp);
        Arrays.sort(array, offset,
                (int) Math.min((long) offset + limit, array.length), comp);
    }

    /**
     * Find the top limit values using given comparator and place them as in a
     * full array sort. This method does not sort the top elements themselves.
     *
     * @param array the array
     * @param offset the offset
     * @param limit the limit
     * @param comp the comparator
     */
    private static <X> void partitionTopN(X[] array, int offset, int limit,
            Comparator<? super X> comp) {
        partialQuickSort(array, 0, array.length - 1, comp, offset, offset +
                limit - 1);
    }

    private static <X> void partialQuickSort(X[] array, int low, int high,
            Comparator<? super X> comp, int start, int end) {
        if (low > end || high < start || (low > start && high < end)) {
            return;
        }
        if (low == high) {
            return;
        }
        int i = low, j = high;
        // use a random pivot to protect against
        // the worst case order
        int p = low + MathUtils.randomInt(high - low);
        X pivot = array[p];
        int m = (low + high) >>> 1;
        X temp = array[m];
        array[m] = pivot;
        array[p] = temp;
        while (i <= j) {
            while (comp.compare(array[i], pivot) < 0) {
                i++;
            }
            while (comp.compare(array[j], pivot) > 0) {
                j--;
            }
            if (i <= j) {
                temp = array[i];
                array[i++] = array[j];
                array[j--] = temp;
            }
        }
        if (low < j) {
            partialQuickSort(array, low, j, comp, start, end);
        }
        if (i < high) {
            partialQuickSort(array, i, high, comp, start, end);
        }
    }

    /**
     * Checks if given classes have a common Comparable superclass.
     *
     * @param c1 the first class
     * @param c2 the second class
     * @return true if they have
     */
    public static boolean haveCommonComparableSuperclass(
            Class<?> c1, Class<?> c2) {
        if (c1 == c2 || c1.isAssignableFrom(c2) || c2.isAssignableFrom(c1)) {
            return true;
        }
        Class<?> top1;
        do {
            top1 = c1;
            c1 = c1.getSuperclass();
        } while (Comparable.class.isAssignableFrom(c1));

        Class<?> top2;
        do {
            top2 = c2;
            c2 = c2.getSuperclass();
        } while (Comparable.class.isAssignableFrom(c2));

        return top1 == top2;
    }

    /**
     * Get a resource from the resource map.
     *
     * @param name the name of the resource
     * @return the resource data
     */
    public static byte[] getResource(String name) throws IOException {
        byte[] data = RESOURCES.get(name);
        if (data == null) {
            data = loadResource(name);
            if (data != null) {
                RESOURCES.put(name, data);
            }
        }
        return data;
    }

    private static byte[] loadResource(String name) throws IOException {
        InputStream in = Utils.class.getResourceAsStream("data.zip");
        if (in == null) {
            in = Utils.class.getResourceAsStream(name);
            if (in == null) {
                return null;
            }
            return IOUtils.readBytesAndClose(in, 0);
        }

        try (ZipInputStream zipIn = new ZipInputStream(in)) {
            while (true) {
                ZipEntry entry = zipIn.getNextEntry();
                if (entry == null) {
                    break;
                }
                String entryName = entry.getName();
                if (!entryName.startsWith("/")) {
                    entryName = "/" + entryName;
                }
                if (entryName.equals(name)) {
                    ByteArrayOutputStream out = new ByteArrayOutputStream();
                    IOUtils.copy(zipIn, out);
                    zipIn.closeEntry();
                    return out.toByteArray();
                }
                zipIn.closeEntry();
            }
        } catch (IOException e) {
            // if this happens we have a real problem
            e.printStackTrace();
        }
        return null;
    }

    /**
     * Calls a static method via reflection. This will try to use the method
     * where the most parameter classes match exactly (this algorithm is simpler
     * than the one in the Java specification, but works well for most cases).
     *
     * @param classAndMethod a string with the entire class and method name, eg.
     *            "java.lang.System.gc"
     * @param params the method parameters
     * @return the return value from this call
     */
    public static Object callStaticMethod(String classAndMethod,
            Object... params) throws Exception {
        int lastDot = classAndMethod.lastIndexOf('.');
        String className = classAndMethod.substring(0, lastDot);
        String methodName = classAndMethod.substring(lastDot + 1);
        return callMethod(null, Class.forName(className), methodName, params);
    }

    /**
     * Calls an instance method via reflection. This will try to use the method
     * where the most parameter classes match exactly (this algorithm is simpler
     * than the one in the Java specification, but works well for most cases).
     *
     * @param instance the instance on which the call is done
     * @param methodName a string with the method name
     * @param params the method parameters
     * @return the return value from this call
     */
    public static Object callMethod(
            Object instance,
            String methodName,
            Object... params) throws Exception {
        return callMethod(instance, instance.getClass(), methodName, params);
    }

    private static Object callMethod(
            Object instance, Class<?> clazz,
            String methodName,
            Object... params) throws Exception {
        Method best = null;
        int bestMatch = 0;
        boolean isStatic = instance == null;
        for (Method m : clazz.getMethods()) {
            if (Modifier.isStatic(m.getModifiers()) == isStatic &&
                    m.getName().equals(methodName)) {
                int p = match(m.getParameterTypes(), params);
                if (p > bestMatch) {
                    bestMatch = p;
                    best = m;
                }
            }
        }
        if (best == null) {
            throw new NoSuchMethodException(methodName);
        }
        return best.invoke(instance, params);
    }

    /**
     * Creates a new instance. This will try to use the constructor where the
     * most parameter classes match exactly (this algorithm is simpler than the
     * one in the Java specification, but works well for most cases).
     *
     * @param className a string with the entire class, eg. "java.lang.Integer"
     * @param params the constructor parameters
     * @return the newly created object
     */
    public static Object newInstance(String className, Object... params)
            throws Exception {
        Constructor<?> best = null;
        int bestMatch = 0;
        for (Constructor<?> c : Class.forName(className).getConstructors()) {
            int p = match(c.getParameterTypes(), params);
            if (p > bestMatch) {
                bestMatch = p;
                best = c;
            }
        }
        if (best == null) {
            throw new NoSuchMethodException(className);
        }
        return best.newInstance(params);
    }

    private static int match(Class<?>[] params, Object[] values) {
        int len = params.length;
        if (len == values.length) {
            int points = 1;
            for (int i = 0; i < len; i++) {
                Class<?> pc = getNonPrimitiveClass(params[i]);
                Object v = values[i];
                Class<?> vc = v == null ? null : v.getClass();
                if (pc == vc) {
                    points++;
                } else if (vc == null) {
                    // can't verify
                } else if (!pc.isAssignableFrom(vc)) {
                    return 0;
                }
            }
            return points;
        }
        return 0;
    }

    /**
     * Returns a static field.
     *
     * @param classAndField a string with the entire class and field name
     * @return the field value
     */
    public static Object getStaticField(String classAndField) throws Exception {
        int lastDot = classAndField.lastIndexOf('.');
        String className = classAndField.substring(0, lastDot);
        String fieldName = classAndField.substring(lastDot + 1);
        return Class.forName(className).getField(fieldName).get(null);
    }

    /**
     * Returns a static field.
     *
     * @param instance the instance on which the call is done
     * @param fieldName the field name
     * @return the field value
     */
    public static Object getField(Object instance, String fieldName)
            throws Exception {
        return instance.getClass().getField(fieldName).get(instance);
    }

    /**
     * Returns true if the class is present in the current class loader.
     *
     * @param fullyQualifiedClassName a string with the entire class name, eg.
     *        "java.lang.System"
     * @return true if the class is present
     */
    public static boolean isClassPresent(String fullyQualifiedClassName) {
        try {
            Class.forName(fullyQualifiedClassName);
            return true;
        } catch (ClassNotFoundException e) {
            return false;
        }
    }

    /**
     * Convert primitive class names to java.lang.* class names.
     *
     * @param clazz the class (for example: int)
     * @return the non-primitive class (for example: java.lang.Integer)
     */
    public static Class<?> getNonPrimitiveClass(Class<?> clazz) {
        if (!clazz.isPrimitive()) {
            return clazz;
        } else if (clazz == boolean.class) {
            return Boolean.class;
        } else if (clazz == byte.class) {
            return Byte.class;
        } else if (clazz == char.class) {
            return Character.class;
        } else if (clazz == double.class) {
            return Double.class;
        } else if (clazz == float.class) {
            return Float.class;
        } else if (clazz == int.class) {
            return Integer.class;
        } else if (clazz == long.class) {
            return Long.class;
        } else if (clazz == short.class) {
            return Short.class;
        } else if (clazz == void.class) {
            return Void.class;
        }
        return clazz;
    }

    /**
     * Parses the specified string to boolean value.
     *
     * @param value
     *            string to parse
     * @param defaultValue
     *            value to return if value is null or on parsing error
     * @param throwException
     *            throw exception on parsing error or return default value instead
     * @return parsed or default value
     * @throws IllegalArgumentException
     *             on parsing error if {@code throwException} is true
     */
    public static boolean parseBoolean(String value, boolean defaultValue, boolean throwException) {
        if (value == null) {
            return defaultValue;
        }
        if (value.equalsIgnoreCase("true")) {
            return true;
        }
        if (value.equalsIgnoreCase("false")) {
            return false;
        }
        if (throwException) {
            throw new IllegalArgumentException(value);
        }
        return defaultValue;
    }

    /**
     * Get the system property. If the system property is not set, or if a
     * security exception occurs, the default value is returned.
     *
     * @param key the key
     * @param defaultValue the default value
     * @return the value
     */
    public static String getProperty(String key, String defaultValue) {
        try {
            return System.getProperty(key, defaultValue);
        } catch (SecurityException se) {
            return defaultValue;
        }
    }

    /**
     * Get the system property. If the system property is not set, or if a
     * security exception occurs, the default value is returned.
     *
     * @param key the key
     * @param defaultValue the default value
     * @return the value
     */
    public static int getProperty(String key, int defaultValue) {
        String s = getProperty(key, null);
        if (s != null) {
            try {
                return Integer.decode(s);
            } catch (NumberFormatException e) {
                // ignore
            }
        }
        return defaultValue;
    }

    /**
     * Get the system property. If the system property is not set, or if a
     * security exception occurs, the default value is returned.
     *
     * @param key the key
     * @param defaultValue the default value
     * @return the value
     */
    public static boolean getProperty(String key, boolean defaultValue) {
        return parseBoolean(getProperty(key, null), defaultValue, false);
    }

    /**
     * Scale the value with the available memory. If 1 GB of RAM is available,
     * the value is returned, if 2 GB are available, then twice the value, and
     * so on.
     *
     * @param value the value to scale
     * @return the scaled value
     */
    public static int scaleForAvailableMemory(int value) {
        long maxMemory = Runtime.getRuntime().maxMemory();
        if (maxMemory != Long.MAX_VALUE) {
            // we are limited by an -XmX parameter
            return (int) (value * maxMemory / (1024 * 1024 * 1024));
        }
        try {
            OperatingSystemMXBean mxBean = ManagementFactory
                    .getOperatingSystemMXBean();
            // this method is only available on the class
            // com.sun.management.OperatingSystemMXBean, which mxBean
            // is an instance of under the Oracle JDK, but it is not present on
            // Android and other JDK's
            Method method = Class.forName(
                    "com.sun.management.OperatingSystemMXBean").
                    getMethod("getTotalPhysicalMemorySize");
            long physicalMemorySize = ((Number) method.invoke(mxBean)).longValue();
            return (int) (value * physicalMemorySize / (1024 * 1024 * 1024));
        } catch (Exception e) {
            // ignore
        }
        return value;
    }

    /**
     * The utility methods will try to use the provided class factories to
     * convert binary name of class to Class object. Used by H2 OSGi Activator
     * in order to provide a class from another bundle ClassLoader.
     */
    public interface ClassFactory {

        /**
         * Check whether the factory can return the named class.
         *
         * @param name the binary name of the class
         * @return true if this factory can return a valid class for the
         *         provided class name
         */
        boolean match(String name);

        /**
         * Load the class.
         *
         * @param name the binary name of the class
         * @return the class object
         * @throws ClassNotFoundException If the class is not handle by this
         *             factory
         */
        Class<?> loadClass(String name)
                throws ClassNotFoundException;
    }
}<|MERGE_RESOLUTION|>--- conflicted
+++ resolved
@@ -54,7 +54,6 @@
         // utility class
     }
 
-<<<<<<< HEAD
     /**
      * Convert a haxadecimal String into the equivalent byte array.
      *
@@ -361,8 +360,6 @@
         }
     }
 
-=======
->>>>>>> d64f8cd9
     /**
      * Calculate the index of the first occurrence of the pattern in the byte
      * array, starting with the given index. This methods returns -1 if the
