/*
<<<<<<< HEAD
<<<<<<< HEAD
 * Copyright 2004-2014 H2 Group. Multiple-Licensed under the MPL 2.0,
=======
 * Copyright 2004-2018 H2 Group. Multiple-Licensed under the MPL 2.0,
>>>>>>> d64f8cd9
 * and the EPL 1.0 (http://h2database.com/html/license.html).
=======
 * Copyright 2004-2013 H2 Group. Multiple-Licensed under the H2 License,
 * Version 1.0, and under the Eclipse Public License, Version 1.0
 * (http://h2database.com/html/license.html).
>>>>>>> oldh2repo/h2raster_2014_03_18
 * Initial Developer: H2 Group
 */
package org.h2.value;

import java.io.BufferedInputStream;
import java.io.ByteArrayInputStream;
import java.io.File;
import java.io.IOException;
import java.io.InputStream;
import java.io.Reader;
import java.nio.charset.StandardCharsets;
import java.sql.PreparedStatement;
import java.sql.SQLException;
import org.h2.engine.Constants;
import org.h2.engine.Mode;
import org.h2.engine.SysProperties;
import org.h2.message.DbException;
import org.h2.mvstore.DataUtils;
import org.h2.store.DataHandler;
import org.h2.store.FileStore;
import org.h2.store.FileStoreInputStream;
import org.h2.store.FileStoreOutputStream;
import org.h2.store.RangeInputStream;
import org.h2.store.RangeReader;
import org.h2.store.fs.FileUtils;
import org.h2.table.Column;
import org.h2.util.IOUtils;
import org.h2.util.MathUtils;
import org.h2.util.SmallLRUCache;
import org.h2.util.StringUtils;
import org.h2.util.Utils;

/**
 * Implementation of the BLOB and CLOB data types. Small objects are kept in
 * memory and stored in the record.
 *
 * Large objects are stored in their own files. When large objects are set in a
 * prepared statement, they are first stored as 'temporary' files. Later, when
 * they are used in a record, and when the record is stored, the lob files are
 * linked: the file is renamed using the file format (tableId).(objectId). There
 * is one exception: large variables are stored in the file (-1).(objectId).
 *
 * When lobs are deleted, they are first renamed to a temp file, and if the
 * delete operation is committed the file is deleted.
 *
 * Data compression is supported.
 */
public class ValueLob extends Value {

    private static void rangeCheckUnknown(long zeroBasedOffset, long length) {
        if (zeroBasedOffset < 0) {
            throw DbException.getInvalidValueException("offset", zeroBasedOffset + 1);
        }
        if (length < 0) {
            throw DbException.getInvalidValueException("length", length);
        }
    }

    /**
     * Create an input stream that is s subset of the given stream.
     *
     * @param inputStream the input stream
     * @param oneBasedOffset the offset (1 means no offset)
     * @param length the length of the result, in bytes
     * @param dataSize the length of the input, in bytes
     * @return the smaller input stream
     */
    static InputStream rangeInputStream(InputStream inputStream, long oneBasedOffset, long length, long dataSize) {
        if (dataSize > 0)
            rangeCheck(oneBasedOffset - 1, length, dataSize);
        else
            rangeCheckUnknown(oneBasedOffset - 1, length);
        try {
            return new RangeInputStream(inputStream, oneBasedOffset - 1, length);
        } catch (IOException e) {
            throw DbException.getInvalidValueException("offset", oneBasedOffset);
        }
    }

    /**
     * Create a reader that is s subset of the given reader.
     *
     * @param reader the input reader
     * @param oneBasedOffset the offset (1 means no offset)
     * @param length the length of the result, in bytes
     * @param dataSize the length of the input, in bytes
     * @return the smaller input stream
     */
    static Reader rangeReader(Reader reader, long oneBasedOffset, long length, long dataSize) {
        if (dataSize > 0)
            rangeCheck(oneBasedOffset - 1, length, dataSize);
        else
            rangeCheckUnknown(oneBasedOffset - 1, length);
        try {
            return new RangeReader(reader, oneBasedOffset - 1, length);
        } catch (IOException e) {
            throw DbException.getInvalidValueException("offset", oneBasedOffset);
        }
    }

    /**
     * This counter is used to calculate the next directory to store lobs. It is
     * better than using a random number because less directories are created.
     */
    private static int dirCounter;

    protected final int type;
    protected long precision;
    protected DataHandler handler;
    protected int tableId;
    protected int objectId;
    protected String fileName;
    protected boolean linked;
    protected byte[] small;
    protected int hash;
    protected boolean compressed;
    private FileStore tempFile;

    protected ValueLob(int type, DataHandler handler, String fileName,
            int tableId, int objectId, boolean linked, long precision,
            boolean compressed) {
        this.type = type;
        this.handler = handler;
        this.fileName = fileName;
        this.tableId = tableId;
        this.objectId = objectId;
        this.linked = linked;
        this.precision = precision;
        this.compressed = compressed;
    }

    private ValueLob(int type, byte[] small) {
        this.type = type;
        this.small = small;
        if (small != null) {
            if (type == Value.BLOB || type == Value.RASTER) {
                this.precision = small.length;
            } else {
                this.precision = getString().length();
            }
        }
    }

    private static ValueLob copy(ValueLob lob) {
        ValueLob copy = new ValueLob(lob.type, lob.handler, lob.fileName,
                lob.tableId, lob.objectId, lob.linked, lob.precision, lob.compressed);
        copy.small = lob.small;
        copy.hash = lob.hash;
        return copy;
    }

    /**
     * Create a small lob using the given byte array.
     *
     * @param type the type (Value.BLOB or CLOB)
     * @param small the byte array
     * @return the lob value
     */
    private static ValueLob createSmallLob(int type, byte[] small) {
        return new ValueLob(type, small);
    }

    private static String getFileName(DataHandler handler, int tableId,
            int objectId) {
        if (SysProperties.CHECK && tableId == 0 && objectId == 0) {
            DbException.throwInternalError("0 LOB");
        }
        String table = tableId < 0 ? ".temp" : ".t" + tableId;
        return getFileNamePrefix(handler.getDatabasePath(), objectId) +
                table + Constants.SUFFIX_LOB_FILE;
    }

    /**
     * Create a LOB value with the given parameters.
     *
     * @param type the data type
     * @param handler the file handler
     * @param tableId the table object id
     * @param objectId the object id
     * @param precision the precision (length in elements)
     * @param compression if compression is used
     * @return the value object
     */
    public static ValueLob openLinked(int type, DataHandler handler,
            int tableId, int objectId, long precision, boolean compression) {
        String fileName = getFileName(handler, tableId, objectId);
        return new ValueLob(type, handler, fileName, tableId, objectId,
                true/* linked */, precision, compression);
    }

    /**
     * Create a LOB value with the given parameters.
     *
     * @param type the data type
     * @param handler the file handler
     * @param tableId the table object id
     * @param objectId the object id
     * @param precision the precision (length in elements)
     * @param compression if compression is used
     * @param fileName the file name
     * @return the value object
     */
    public static ValueLob openUnlinked(int type, DataHandler handler,
            int tableId, int objectId, long precision, boolean compression,
            String fileName) {
        return new ValueLob(type, handler, fileName, tableId, objectId,
                false/* linked */, precision, compression);
    }

    /**
     * Create a CLOB value from a stream.
     *
     * @param in the reader
     * @param length the number of characters to read, or -1 for no limit
     * @param handler the data handler
     * @return the lob value
     */
    private static ValueLob createClob(Reader in, long length,
            DataHandler handler) {
        try {
            if (handler == null) {
                String s = IOUtils.readStringAndClose(in, (int) length);
                return createSmallLob(Value.CLOB, s.getBytes(StandardCharsets.UTF_8));
            }
            boolean compress = handler.getLobCompressionAlgorithm(Value.CLOB) != null;
            long remaining = Long.MAX_VALUE;
            if (length >= 0 && length < remaining) {
                remaining = length;
            }
            int len = getBufferSize(handler, compress, remaining);
            char[] buff;
            if (len >= Integer.MAX_VALUE) {
                String data = IOUtils.readStringAndClose(in, -1);
                buff = data.toCharArray();
                len = buff.length;
            } else {
                buff = new char[len];
                len = IOUtils.readFully(in, buff, len);
            }
            if (len <= handler.getMaxLengthInplaceLob()) {
                byte[] small = new String(buff, 0, len).getBytes(StandardCharsets.UTF_8);
                return ValueLob.createSmallLob(Value.CLOB, small);
            }
            ValueLob lob = new ValueLob(Value.CLOB, null);
            lob.createFromReader(buff, len, in, remaining, handler);
            return lob;
        } catch (IOException e) {
            throw DbException.convertIOException(e, null);
        }
    }

    private static int getBufferSize(DataHandler handler, boolean compress,
            long remaining) {
        if (remaining < 0 || remaining > Integer.MAX_VALUE) {
            remaining = Integer.MAX_VALUE;
        }
        int inplace = handler.getMaxLengthInplaceLob();
        long m = compress ?
                Constants.IO_BUFFER_SIZE_COMPRESS : Constants.IO_BUFFER_SIZE;
        if (m < remaining && m <= inplace) {
            // using "1L" to force long arithmetic
            m = Math.min(remaining, inplace + 1L);
            // the buffer size must be bigger than the inplace lob, otherwise we
            // can't know if it must be stored in-place or not
            m = MathUtils.roundUpLong(m, Constants.IO_BUFFER_SIZE);
        }
        m = Math.min(remaining, m);
        m = MathUtils.convertLongToInt(m);
        if (m < 0) {
            m = Integer.MAX_VALUE;
        }
        return (int) m;
    }

    private void createFromReader(char[] buff, int len, Reader in,
            long remaining, DataHandler h) throws IOException {
        try (FileStoreOutputStream out = initLarge(h)) {
            boolean compress = h.getLobCompressionAlgorithm(Value.CLOB) != null;
            while (true) {
                precision += len;
                byte[] b = new String(buff, 0, len).getBytes(StandardCharsets.UTF_8);
                out.write(b, 0, b.length);
                remaining -= len;
                if (remaining <= 0) {
                    break;
                }
                len = getBufferSize(h, compress, remaining);
                len = IOUtils.readFully(in, buff, len);
                if (len == 0) {
                    break;
                }
            }
        }
    }

    private static String getFileNamePrefix(String path, int objectId) {
        String name;
        int f = objectId % SysProperties.LOB_FILES_PER_DIRECTORY;
        if (f > 0) {
            name = SysProperties.FILE_SEPARATOR + objectId;
        } else {
            name = "";
        }
        objectId /= SysProperties.LOB_FILES_PER_DIRECTORY;
        while (objectId > 0) {
            f = objectId % SysProperties.LOB_FILES_PER_DIRECTORY;
            name = SysProperties.FILE_SEPARATOR + f +
                    Constants.SUFFIX_LOBS_DIRECTORY + name;
            objectId /= SysProperties.LOB_FILES_PER_DIRECTORY;
        }
        name = FileUtils.toRealPath(path +
                Constants.SUFFIX_LOBS_DIRECTORY + name);
        return name;
    }

    private static int getNewObjectId(DataHandler h) {
        String path = h.getDatabasePath();
        if ((path != null) && (path.length() == 0)) {
            path = new File(Utils.getProperty("java.io.tmpdir", "."),
                    SysProperties.PREFIX_TEMP_FILE).getAbsolutePath();
        }
        int newId = 0;
        int lobsPerDir = SysProperties.LOB_FILES_PER_DIRECTORY;
        while (true) {
            String dir = getFileNamePrefix(path, newId);
            String[] list = getFileList(h, dir);
            int fileCount = 0;
            boolean[] used = new boolean[lobsPerDir];
            for (String name : list) {
                if (name.endsWith(Constants.SUFFIX_DB_FILE)) {
                    name = FileUtils.getName(name);
                    String n = name.substring(0, name.indexOf('.'));
                    int id;
                    try {
                        id = Integer.parseInt(n);
                    } catch (NumberFormatException e) {
                        id = -1;
                    }
                    if (id > 0) {
                        fileCount++;
                        used[id % lobsPerDir] = true;
                    }
                }
            }
            int fileId = -1;
            if (fileCount < lobsPerDir) {
                for (int i = 1; i < lobsPerDir; i++) {
                    if (!used[i]) {
                        fileId = i;
                        break;
                    }
                }
            }
            if (fileId > 0) {
                newId += fileId;
                invalidateFileList(h, dir);
                break;
            }
            if (newId > Integer.MAX_VALUE / lobsPerDir) {
                // this directory path is full: start from zero
                newId = 0;
                dirCounter = MathUtils.randomInt(lobsPerDir - 1) * lobsPerDir;
            } else {
                // calculate the directory.
                // start with 1 (otherwise we don't know the number of
                // directories).
                // it doesn't really matter what directory is used, it might as
                // well be random (but that would generate more directories):
                // int dirId = RandomUtils.nextInt(lobsPerDir - 1) + 1;
                int dirId = (dirCounter++ / (lobsPerDir - 1)) + 1;
                newId = newId * lobsPerDir;
                newId += dirId * lobsPerDir;
            }
        }
        return newId;
    }

    private static void invalidateFileList(DataHandler h, String dir) {
        SmallLRUCache<String, String[]> cache = h.getLobFileListCache();
        if (cache != null) {
            synchronized (cache) {
                cache.remove(dir);
            }
        }
    }

    private static String[] getFileList(DataHandler h, String dir) {
        SmallLRUCache<String, String[]> cache = h.getLobFileListCache();
        String[] list;
        if (cache == null) {
            list = FileUtils.newDirectoryStream(dir).toArray(new String[0]);
        } else {
            synchronized (cache) {
                list = cache.get(dir);
                if (list == null) {
                    list = FileUtils.newDirectoryStream(dir).toArray(new String[0]);
                    cache.put(dir, list);
                }
            }
        }
        return list;
    }

    /**
     * Create a BLOB value from a stream.
     *
     * @param in the input stream
     * @param length the number of characters to read, or -1 for no limit
     * @param handler the data handler
     * @return the lob value
     */
    protected static ValueLob createBlob(InputStream in, long length,
            DataHandler handler) {
        return createBlob(in, length, handler, Value.BLOB);
    }
    /**
     * Create a BLOB value from a stream.
     *
     * @param in the input stream
     * @param length the number of characters to read, or -1 for no limit
     * @param handler the data handler
     * @return the lob value
     */
    protected static ValueLob createBlob(InputStream in, long length,
            DataHandler handler, int type) {
        try {
            if (handler == null) {
                byte[] data = IOUtils.readBytesAndClose(in, (int) length);
                return createSmallLob(type, data);
            }
            long remaining = Long.MAX_VALUE;
            boolean compress = handler.getLobCompressionAlgorithm(Value.BLOB) != null;
            if (length >= 0 && length < remaining) {
                remaining = length;
            }
            int len = getBufferSize(handler, compress, remaining);
            byte[] buff;
            if (len >= Integer.MAX_VALUE) {
                buff = IOUtils.readBytesAndClose(in, -1);
                len = buff.length;
            } else {
                buff = DataUtils.newBytes(len);
                len = IOUtils.readFully(in, buff, len);
            }
            if (len <= handler.getMaxLengthInplaceLob()) {
<<<<<<< HEAD
                byte[] small = DataUtils.newBytes(len);
                System.arraycopy(buff, 0, small, 0, len);
                return ValueLob.createSmallLob(type, small);
=======
                byte[] small = DataUtils.copyBytes(buff, len);
                return ValueLob.createSmallLob(Value.BLOB, small);
>>>>>>> d64f8cd9
            }
            ValueLob lob = new ValueLob(type, null);
            lob.createFromStream(buff, len, in, remaining, handler);
            return lob;
        } catch (IOException e) {
            throw DbException.convertIOException(e, null);
        }
    }

    private FileStoreOutputStream initLarge(DataHandler h) {
        this.handler = h;
        this.tableId = 0;
        this.linked = false;
        this.precision = 0;
        this.small = null;
        this.hash = 0;
        String compressionAlgorithm = h.getLobCompressionAlgorithm(type);
        this.compressed = compressionAlgorithm != null;
        synchronized (h) {
            String path = h.getDatabasePath();
            if ((path != null) && (path.length() == 0)) {
                path = new File(Utils.getProperty("java.io.tmpdir", "."),
                        SysProperties.PREFIX_TEMP_FILE).getAbsolutePath();
            }
            objectId = getNewObjectId(h);
            fileName = getFileNamePrefix(path, objectId) + Constants.SUFFIX_TEMP_FILE;
            tempFile = h.openFile(fileName, "rw", false);
            tempFile.autoDelete();
        }
        FileStoreOutputStream out = new FileStoreOutputStream(tempFile, h,
                compressionAlgorithm);
        return out;
    }

    private void createFromStream(byte[] buff, int len, InputStream in,
            long remaining, DataHandler h) throws IOException {
        try (FileStoreOutputStream out = initLarge(h)) {
            boolean compress = h.getLobCompressionAlgorithm(Value.BLOB) != null;
            while (true) {
                precision += len;
                out.write(buff, 0, len);
                remaining -= len;
                if (remaining <= 0) {
                    break;
                }
                len = getBufferSize(h, compress, remaining);
                len = IOUtils.readFully(in, buff, len);
                if (len <= 0) {
                    break;
                }
            }
        }
    }

    /**
     * Convert a lob to another data type. The data is fully read in memory
     * except when converting to BLOB or CLOB.
     *
     * @param t the new type
     * @param precision the precision of the column to convert this value to.
     *        The special constant <code>-1</code> is used to indicate that
     *        the precision plays no role when converting the value
     * @param mode the database mode
     * @param column the column that contains the ENUM datatype enumerators,
     *        for dealing with ENUM conversions
     * @return the converted value
     */
    @Override
    public Value convertTo(int t, int precision, Mode mode, Column column) {
        if (t == type) {
            return this;
        } else if (t == Value.CLOB) {
            ValueLob copy = ValueLob.createClob(getReader(), -1, handler);
            return copy;
        } else if (t == Value.BLOB || t == Value.RASTER) {
            ValueLob copy = ValueLob.createBlob(getInputStream(), -1,
                    handler, t);
            return copy;
        }
        return super.convertTo(t, precision, mode, column);
    }

    @Override
    public boolean isLinkedToTable() {
        return linked;
    }

    /**
     * Get the current file name where the lob is saved.
     *
     * @return the file name or null
     */
    public String getFileName() {
        return fileName;
    }

    @Override
    public void remove() {
        if (fileName != null) {
            if (tempFile != null) {
                tempFile.stopAutoDelete();
                tempFile = null;
            }
            deleteFile(handler, fileName);
        }
    }

    @Override
    public Value copy(DataHandler h, int tabId) {
        if (fileName == null) {
            this.tableId = tabId;
            return this;
        }
        if (linked) {
            ValueLob copy = ValueLob.copy(this);
            copy.objectId = getNewObjectId(h);
            copy.tableId = tabId;
            String live = getFileName(h, copy.tableId, copy.objectId);
            copyFileTo(h, fileName, live);
            copy.fileName = live;
            copy.linked = true;
            return copy;
        }
        if (!linked) {
            this.tableId = tabId;
            String live = getFileName(h, tableId, objectId);
            if (tempFile != null) {
                tempFile.stopAutoDelete();
                tempFile = null;
            }
            renameFile(h, fileName, live);
            fileName = live;
            linked = true;
        }
        return this;
    }

    /**
     * Get the current table id of this lob.
     *
     * @return the table id
     */
    @Override
    public int getTableId() {
        return tableId;
    }

    /**
     * Get the current object id of this lob.
     *
     * @return the object id
     */
    public int getObjectId() {
        return objectId;
    }

    @Override
    public int getType() {
        return type;
    }

    @Override
    public long getPrecision() {
        return precision;
    }

    @Override
    public String getString() {
        int len = precision > Integer.MAX_VALUE || precision == 0 ?
                Integer.MAX_VALUE : (int) precision;
        try {
            if (type == Value.CLOB) {
                if (small != null) {
                    return new String(small, StandardCharsets.UTF_8);
                }
                return IOUtils.readStringAndClose(getReader(), len);
            }
            byte[] buff;
            if (small != null) {
                buff = small;
            } else {
                buff = IOUtils.readBytesAndClose(getInputStream(), len);
            }
            return StringUtils.convertBytesToHex(buff);
        } catch (IOException e) {
            throw DbException.convertIOException(e, fileName);
        }
    }

    @Override
    public byte[] getBytes() {
        if (type == CLOB) {
            // convert hex to string
            return super.getBytes();
        }
        byte[] data = getBytesNoCopy();
        return Utils.cloneByteArray(data);
    }

    @Override
    public byte[] getBytesNoCopy() {
        if (type == CLOB) {
            // convert hex to string
            return super.getBytesNoCopy();
        }
        if (small != null) {
            return small;
        }
        try {
            return IOUtils.readBytesAndClose(
                    getInputStream(), Integer.MAX_VALUE);
        } catch (IOException e) {
            throw DbException.convertIOException(e, fileName);
        }
    }

    @Override
    public int hashCode() {
        if (hash == 0) {
            if (precision > 4096) {
                // TODO: should calculate the hash code when saving, and store
                // it in the database file
                return (int) (precision ^ (precision >>> 32));
            }
            if (type == CLOB) {
                hash = getString().hashCode();
            } else {
                hash = Utils.getByteArrayHash(getBytes());
            }
        }
        return hash;
    }

    @Override
    protected int compareSecure(Value v, CompareMode mode) {
        if (type == Value.CLOB) {
            return Integer.signum(getString().compareTo(v.getString()));
        }
        byte[] v2 = v.getBytesNoCopy();
        return Utils.compareNotNullSigned(getBytes(), v2);
    }

    @Override
    public Object getObject() {
        if (type == Value.CLOB) {
            return getReader();
        }
        return getInputStream();
    }

    @Override
    public Reader getReader() {
        return IOUtils.getBufferedReader(getInputStream());
    }

    @Override
    public Reader getReader(long oneBasedOffset, long length) {
        return rangeReader(getReader(), oneBasedOffset, length, type == Value.CLOB ? precision : -1);
    }

    @Override
    public InputStream getInputStream() {
        if (fileName == null) {
            return new ByteArrayInputStream(small);
        }
        FileStore store = handler.openFile(fileName, "r", true);
        boolean alwaysClose = SysProperties.lobCloseBetweenReads;
        return new BufferedInputStream(
                new FileStoreInputStream(store, handler, compressed, alwaysClose),
                Constants.IO_BUFFER_SIZE);
    }

    @Override
    public InputStream getInputStream(long oneBasedOffset, long length) {
        if (fileName == null) {
            return super.getInputStream(oneBasedOffset, length);
        }
        FileStore store = handler.openFile(fileName, "r", true);
        boolean alwaysClose = SysProperties.lobCloseBetweenReads;
        InputStream inputStream = new BufferedInputStream(
                new FileStoreInputStream(store, handler, compressed, alwaysClose),
                Constants.IO_BUFFER_SIZE);
        return rangeInputStream(inputStream, oneBasedOffset, length, store.length());
    }

    @Override
    public void set(PreparedStatement prep, int parameterIndex)
            throws SQLException {
        long p = getPrecision();
        if (p > Integer.MAX_VALUE || p <= 0) {
            p = -1;
        }
        if (type == Value.BLOB || type == Value.RASTER) {
            prep.setBinaryStream(parameterIndex, getInputStream(), (int) p);
        } else {
            prep.setCharacterStream(parameterIndex, getReader(), (int) p);
        }
    }

    @Override
    public String getSQL() {
        String s;
        if (type == Value.CLOB) {
            s = getString();
            return StringUtils.quoteStringSQL(s);
        }
        byte[] buff = getBytes();
        s = StringUtils.convertBytesToHex(buff);
        return "X'" + s + "'";
    }

    @Override
    public String getTraceSQL() {
        if (small != null && getPrecision() <= SysProperties.MAX_TRACE_DATA_LENGTH) {
            return getSQL();
        }
        StringBuilder buff = new StringBuilder();
        if (type == Value.CLOB) {
            buff.append("SPACE(").append(getPrecision());
        } else {
            buff.append("CAST(REPEAT('00', ").append(getPrecision()).append(") AS BINARY");
        }
        buff.append(" /* ").append(fileName).append(" */)");
        return buff.toString();
    }

    /**
     * Get the data if this a small lob value.
     *
     * @return the data
     */
    @Override
    public byte[] getSmall() {
        return small;
    }

    @Override
    public int getDisplaySize() {
        return MathUtils.convertLongToInt(getPrecision());
    }

    @Override
    public boolean equals(Object other) {
        return other instanceof ValueLob && compareSecure((Value) other, null) == 0;
    }

    /**
     * Store the lob data to a file if the size of the buffer is larger than the
     * maximum size for an in-place lob.
     *
     * @param h the data handler
     */
    public void convertToFileIfRequired(DataHandler h) {
        try {
            if (small != null && small.length > h.getMaxLengthInplaceLob()) {
                boolean compress = h.getLobCompressionAlgorithm(type) != null;
                int len = getBufferSize(h, compress, Long.MAX_VALUE);
                int tabId = tableId;
                if (type == Value.BLOB || type == Value.RASTER) {
                    createFromStream(
                            DataUtils.newBytes(len), 0, getInputStream(), Long.MAX_VALUE, h);
                } else {
                    createFromReader(
                            new char[len], 0, getReader(), Long.MAX_VALUE, h);
                }
                Value v2 = copy(h, tabId);
                if (SysProperties.CHECK && v2 != this) {
                    DbException.throwInternalError(v2.toString());
                }
            }
        } catch (IOException e) {
            throw DbException.convertIOException(e, null);
        }
    }

    /**
     * Check if this lob value is compressed.
     *
     * @return true if it is
     */
    public boolean isCompressed() {
        return compressed;
    }

    private static synchronized void deleteFile(DataHandler handler,
            String fileName) {
        // synchronize on the database, to avoid concurrent temp file creation /
        // deletion / backup
        synchronized (handler.getLobSyncObject()) {
            FileUtils.delete(fileName);
        }
    }

    private static synchronized void renameFile(DataHandler handler,
            String oldName, String newName) {
        synchronized (handler.getLobSyncObject()) {
            FileUtils.move(oldName, newName);
        }
    }

    private static void copyFileTo(DataHandler h, String sourceFileName,
            String targetFileName) {
        synchronized (h.getLobSyncObject()) {
            try {
                IOUtils.copyFiles(sourceFileName, targetFileName);
            } catch (IOException e) {
                throw DbException.convertIOException(e, null);
            }
        }
    }

    @Override
    public int getMemory() {
        if (small != null) {
            return small.length + 104;
        }
        return 140;
    }

    /**
     * Create an independent copy of this temporary value.
     * The file will not be deleted automatically.
     *
     * @return the value
     */
    @Override
    public ValueLob copyToTemp() {
        ValueLob lob;
        if (type == CLOB) {
            lob = ValueLob.createClob(getReader(), precision, handler);
        } else {
            lob = ValueLob.createBlob(getInputStream(), precision, handler, type);
        }
        return lob;
    }

    @Override
    public Value convertPrecision(long precision, boolean force) {
        if (this.precision <= precision) {
            return this;
        }
        ValueLob lob;
        if (type == CLOB) {
            lob = ValueLob.createClob(getReader(), precision, handler);
        } else {
            lob = ValueLob.createBlob(getInputStream(), precision, handler, type);
        }
        return lob;
    }

}<|MERGE_RESOLUTION|>--- conflicted
+++ resolved
@@ -1,16 +1,6 @@
 /*
-<<<<<<< HEAD
-<<<<<<< HEAD
- * Copyright 2004-2014 H2 Group. Multiple-Licensed under the MPL 2.0,
-=======
  * Copyright 2004-2018 H2 Group. Multiple-Licensed under the MPL 2.0,
->>>>>>> d64f8cd9
  * and the EPL 1.0 (http://h2database.com/html/license.html).
-=======
- * Copyright 2004-2013 H2 Group. Multiple-Licensed under the H2 License,
- * Version 1.0, and under the Eclipse Public License, Version 1.0
- * (http://h2database.com/html/license.html).
->>>>>>> oldh2repo/h2raster_2014_03_18
  * Initial Developer: H2 Group
  */
 package org.h2.value;
@@ -456,14 +446,8 @@
                 len = IOUtils.readFully(in, buff, len);
             }
             if (len <= handler.getMaxLengthInplaceLob()) {
-<<<<<<< HEAD
-                byte[] small = DataUtils.newBytes(len);
-                System.arraycopy(buff, 0, small, 0, len);
+                byte[] small = DataUtils.copyBytes(buff, len);
                 return ValueLob.createSmallLob(type, small);
-=======
-                byte[] small = DataUtils.copyBytes(buff, len);
-                return ValueLob.createSmallLob(Value.BLOB, small);
->>>>>>> d64f8cd9
             }
             ValueLob lob = new ValueLob(type, null);
             lob.createFromStream(buff, len, in, remaining, handler);
