/*
 * Copyright 2004-2017 H2 Group. Multiple-Licensed under the MPL 2.0,
 * and the EPL 1.0 (http://h2database.com/html/license.html).
 * Initial Developer: H2 Group
 */
package org.h2.command.dml;

import java.util.ArrayList;
import java.util.Arrays;
import java.util.HashMap;
import java.util.HashSet;
import org.h2.api.ErrorCode;
import org.h2.api.Trigger;
import org.h2.command.CommandInterface;
import org.h2.command.Prepared;
import org.h2.engine.Right;
import org.h2.expression.ConditionAndOr;
import org.h2.expression.Expression;
import org.h2.expression.ExpressionVisitor;
import org.h2.message.DbException;
import org.h2.result.ResultInterface;
import org.h2.result.Row;
import org.h2.result.RowImpl;
import org.h2.table.Column;
import org.h2.table.Table;
import org.h2.table.TableFilter;
import org.h2.util.New;
import org.h2.util.StatementBuilder;
import org.h2.value.Value;

/**
 * This class represents the statement syntax
 * MERGE table alias USING...
 *
 * It does not replace the existing MERGE INTO... KEYS... form.
 *
 * It supports the SQL 2003/2008 standard MERGE  statement:
 *      http://en.wikipedia.org/wiki/Merge_%28SQL%29
 *
 * Database management systems Oracle Database, DB2, Teradata, EXASOL, Firebird, CUBRID, HSQLDB,
 * MS SQL, Vectorwise and Apache Derby & Postgres support the standard syntax of the
 * SQL 2003/2008 MERGE command:
 *
 *  MERGE INTO targetTable AS T USING sourceTable AS S ON (T.ID = S.ID)
 *    WHEN MATCHED THEN
 *        UPDATE SET column1 = value1 [, column2 = value2 ...] WHERE column1=valueUpdate
 *        DELETE WHERE column1=valueDelete
 *    WHEN NOT MATCHED THEN
 *        INSERT (column1 [, column2 ...]) VALUES (value1 [, value2 ...]);
 *
 * Only Oracle support the additional optional DELETE clause.
 *
 * Implementation notes:
 *
 * 1) The ON clause must specify 1 or more columns from the TARGET table because they are
 *    used in the plan SQL WHERE statement. Otherwise an exception is raised.
 *
 * 2) The ON clause must specify 1 or more columns from the SOURCE table/query because they
 *    are used to track the join key values for every source table row - to prevent any
 *    TARGET rows from being updated twice per MERGE USING statement.
 *
 *    This is to implement a requirement from the MERGE INTO specification
 *    requiring each row from being updated more than once per MERGE USING statement.
 *    The source columns are used to gather the effective "key" values which have been
 *    updated, in order to implement this requirement.
 *    If the no SOURCE table/query columns are found in the ON clause, then an exception is
 *    raised.
 *
 *    The update row counts of the embedded UPDATE and DELETE statements are also tracked to
 *    ensure no more than 1 row is ever updated. (Note One special case of this is that
 *    the DELETE is allowed to affect the same row which was updated by UPDATE - this is an
 *    Oracle only extension.)
 *
 * 3) UPDATE and DELETE statements are allowed to specify extra conditional criteria
 *    (in the WHERE clause) to allow fine-grained control of actions when a record is found.
 *    The ON clause conditions are always prepended to the WHERE clause of these embedded
 *    statements, so they will never update more than the ON join condition.
 *
 * 4) Previously if neither UPDATE or DELETE clause is supplied, but INSERT is supplied - the INSERT
 *    action is always triggered. This is because the embedded UPDATE and DELETE statement's
 *    returned update row count is used to detect a matching join.
 *    If neither of the two the statements are provided, no matching join is NEVER detected.
 *    
 *    A fix for this is now implemented as described below:
 *    We now generate a "matchSelect" query and use that to always detect
 *    a match join - rather than relying on UPDATE or DELETE statements.
 *
 *    This is an improvement, especially in the case that if either of the
 *    UPDATE or DELETE statements had their own fine-grained WHERE conditions, making
 *    them completely different conditions than the plain ON condition clause which
 *    the SQL author would be specifying/expecting.
 *
 *    An additional benefit of this solution is that this "matchSelect" query
 *    is used to return the ROWID of the found (or inserted) query - for more accurate
 *    enforcing of the only-update-each-target-row-once rule.
 */
public class MergeUsing extends Prepared {

    // Merge fields
    private Table targetTable;
    private TableFilter targetTableFilter;
    private Column[] columns;
    private Column[] keys;
    private final ArrayList<Expression[]> valuesExpressionList = New
            .arrayList();
    private Query query;

    // MergeUsing fields
    private TableFilter sourceTableFilter;
    private Expression onCondition;
    private Update updateCommand;
    private Delete deleteCommand;
    private Insert insertCommand;
    private String queryAlias;
    private int countUpdatedRows;
    private Column[] sourceKeys;
    private Select targetMatchQuery;
<<<<<<< HEAD
    private HashMap<Value, Integer> targetRowidsRemembered = new HashMap<>();
    private int sourceQueryRowNumber;
=======
    private final HashMap<Value, Integer> targetRowidsRemembered = new HashMap<>();
    private int sourceQueryRowNumber = 0;
>>>>>>> 3582f26f

    public MergeUsing(Merge merge) {
        super(merge.getSession());

        // bring across only the already parsed data from Merge...
        this.targetTable = merge.getTargetTable();
        this.targetTableFilter = merge.getTargetTableFilter();
    }

    @Override
    public int update() {

        // clear list of source table keys & rowids we have processed already
        targetRowidsRemembered.clear();

        if (targetTableFilter != null) {
            targetTableFilter.startQuery(session);
            targetTableFilter.reset();
        }

        if (sourceTableFilter != null) {
            sourceTableFilter.startQuery(session);
            sourceTableFilter.reset();
        }

        sourceQueryRowNumber = 0;
        checkRights();
        setCurrentRowNumber(0);

        // process source select query data for row creation
        ResultInterface rows = query.query(0);
        targetTable.fire(session, evaluateTriggerMasks(), true);
        targetTable.lock(session, true, false);
        while (rows.next()) {
            sourceQueryRowNumber++;
            Value[] sourceRowValues = rows.currentRow();
            Row sourceRow = new RowImpl(sourceRowValues, 0);
            setCurrentRowNumber(sourceQueryRowNumber);

            merge(sourceRow);
        }
        rows.close();
        targetTable.fire(session, evaluateTriggerMasks(), false);
        return countUpdatedRows;
    }

    private int evaluateTriggerMasks() {
        int masks = 0;
        if (insertCommand != null) {
            masks |= Trigger.INSERT;
        }
        if (updateCommand != null) {
            masks |= Trigger.UPDATE;
        }
        if (deleteCommand != null) {
            masks |= Trigger.DELETE;
        }
        return masks;
    }

    private void checkRights() {
        if (insertCommand != null) {
            session.getUser().checkRight(targetTable, Right.INSERT);
        }
        if (updateCommand != null) {
            session.getUser().checkRight(targetTable, Right.UPDATE);
        }
        if (deleteCommand != null) {
            session.getUser().checkRight(targetTable, Right.DELETE);
        }

        // check the underlying tables
        session.getUser().checkRight(targetTable, Right.SELECT);
        session.getUser().checkRight(sourceTableFilter.getTable(),
                Right.SELECT);
    }

    protected void merge(Row sourceRow) {
        // put the column values into the table filter
        sourceTableFilter.set(sourceRow);

        // Is the target row there already ?
        boolean rowFound = isTargetRowFound();

        // try and perform an update
        int rowUpdateCount = 0;

        if (rowFound) {
            if (updateCommand != null) {
                rowUpdateCount += updateCommand.update();
            }
            if (deleteCommand != null) {
                int deleteRowUpdateCount = deleteCommand.update();
                // under oracle rules these updates & delete combinations are
                // allowed together
                if (rowUpdateCount == 1 && deleteRowUpdateCount == 1) {
                    countUpdatedRows += deleteRowUpdateCount;
                    deleteRowUpdateCount = 0;
                } else {
                    rowUpdateCount += deleteRowUpdateCount;
                }
            }
        } else {
            // if either updates do nothing, try an insert
            if (rowUpdateCount == 0) {
                rowUpdateCount += addRowByCommandInsert(sourceRow);
            } else if (rowUpdateCount != 1) {
                throw DbException.get(ErrorCode.DUPLICATE_KEY_1,
                        "Duplicate key inserted " + rowUpdateCount
                                + " rows at once, only 1 expected:"
                                + targetTable.getSQL());
            }

        }
        countUpdatedRows += rowUpdateCount;
    }

    private boolean isTargetRowFound() {
        ResultInterface rows = targetMatchQuery.query(0);
        int countTargetRowsFound = 0;
        Value[] targetRowIdValue = null;

        while (rows.next()) {
            countTargetRowsFound++;
            targetRowIdValue = rows.currentRow();

            // throw and exception if we have processed this _ROWID_ before...
            if (targetRowidsRemembered.containsKey(targetRowIdValue[0])) {
                throw DbException.get(ErrorCode.DUPLICATE_KEY_1,
                        "Merge using ON column expression, " +
                        "duplicate _ROWID_ target record already updated, deleted or inserted:_ROWID_="
                                + targetRowIdValue[0].toString() + ":in:"
                                + targetTableFilter.getTable()
                                + ":conflicting source row number:"
                                + targetRowidsRemembered
                                        .get(targetRowIdValue[0]));
            } else {
                // remember the source column values we have used before (they
                // are the effective ON clause keys
                // and should not be repeated
                targetRowidsRemembered.put(targetRowIdValue[0],
                        sourceQueryRowNumber);
            }
        }
        rows.close();
        if (countTargetRowsFound > 1) {
            throw DbException.get(ErrorCode.DUPLICATE_KEY_1,
                    "Duplicate key updated " + countTargetRowsFound
                            + " rows at once, only 1 expected:_ROWID_="
                            + targetRowIdValue[0].toString() + ":in:"
                            + targetTableFilter.getTable()
                            + ":conflicting source row number:"
                            + targetRowidsRemembered.get(targetRowIdValue[0]));

        }
        return countTargetRowsFound > 0;
    }

    private int addRowByCommandInsert(Row sourceRow) {
        int localCount = 0;
        if (insertCommand != null) {
            localCount += insertCommand.update();
            if (!isTargetRowFound()) {
                throw DbException.get(ErrorCode.GENERAL_ERROR_1,
                        "Expected to find key after row inserted, but none found. Insert does not match ON condition.:"
                                + targetTable.getSQL() + ":source row="
                                + Arrays.asList(sourceRow.getValueList()));
            }
        }
        return localCount;
    }

    // Use the regular merge syntax as our plan SQL
    @Override
    public String getPlanSQL() {
        StatementBuilder buff = new StatementBuilder("MERGE INTO ");
        buff.append(targetTable.getSQL()).append('(');
        for (Column c : columns) {
            buff.appendExceptFirst(", ");
            buff.append(c.getSQL());
        }
        buff.append(')');
        if (keys != null) {
            buff.append(" KEY(");
            buff.resetCount();
            for (Column c : keys) {
                buff.appendExceptFirst(", ");
                buff.append(c.getSQL());
            }
            buff.append(')');
        }
        buff.append('\n');
        if (valuesExpressionList.size() > 0) {
            buff.append("VALUES ");
            int row = 0;
            for (Expression[] expr : valuesExpressionList) {
                if (row++ > 0) {
                    buff.append(", ");
                }
                buff.append('(');
                buff.resetCount();
                for (Expression e : expr) {
                    buff.appendExceptFirst(", ");
                    if (e == null) {
                        buff.append("DEFAULT");
                    } else {
                        buff.append(e.getSQL());
                    }
                }
                buff.append(')');
            }
        } else {
            buff.append(query.getPlanSQL());
        }
        return buff.toString();
    }

    @Override
    public void prepare() {
        onCondition.addFilterConditions(sourceTableFilter, true);
        onCondition.addFilterConditions(targetTableFilter, true);

        onCondition.mapColumns(sourceTableFilter, 2);
        onCondition.mapColumns(targetTableFilter, 1);

        if (keys == null) {
            HashSet<Column> targetColumns = buildColumnListFromOnCondition(
                    targetTableFilter);
            keys = targetColumns.toArray(new Column[0]);
        }
        if (keys.length == 0) {
            throw DbException.get(ErrorCode.COLUMN_NOT_FOUND_1,
                    "No references to target columns found in ON clause:"
                            + targetTableFilter.toString());
        }
        if (sourceKeys == null) {
            HashSet<Column> sourceColumns = buildColumnListFromOnCondition(
                    sourceTableFilter);
            sourceKeys = sourceColumns.toArray(new Column[0]);
        }
        if (sourceKeys.length == 0) {
            throw DbException.get(ErrorCode.COLUMN_NOT_FOUND_1,
                    "No references to source columns found in ON clause:"
                            + sourceTableFilter.toString());
        }

        // only do the optimize now - before we have already gathered the
        // unoptimized column data
        onCondition = onCondition.optimize(session);
        onCondition.createIndexConditions(session, sourceTableFilter);
        onCondition.createIndexConditions(session, targetTableFilter);

        if (columns == null) {
            if (valuesExpressionList.size() > 0
                    && valuesExpressionList.get(0).length == 0) {
                // special case where table is used as a sequence
                columns = new Column[0];
            } else {
                columns = targetTable.getColumns();
            }
        }
        if (valuesExpressionList.size() > 0) {
            for (Expression[] expr : valuesExpressionList) {
                if (expr.length != columns.length) {
                    throw DbException
                            .get(ErrorCode.COLUMN_COUNT_DOES_NOT_MATCH);
                }
                for (int i = 0; i < expr.length; i++) {
                    Expression e = expr[i];
                    if (e != null) {
                        expr[i] = e.optimize(session);
                    }
                }
            }
        } else {
            query.prepare();
            if (query.getColumnCount() != columns.length) {
                throw DbException.get(ErrorCode.COLUMN_COUNT_DOES_NOT_MATCH);
            }
        }

        int embeddedStatementsCount = 0;

        // Prepare each of the sub-commands ready to aid in the MERGE
        // collaboration
        if (updateCommand != null) {
            updateCommand.setSourceTableFilter(sourceTableFilter);
            updateCommand.setCondition(appendOnCondition(updateCommand));
            updateCommand.prepare();
            embeddedStatementsCount++;
        }
        if (deleteCommand != null) {
            deleteCommand.setSourceTableFilter(sourceTableFilter);
            deleteCommand.setCondition(appendOnCondition(deleteCommand));
            deleteCommand.prepare();
            embeddedStatementsCount++;
        }
        if (insertCommand != null) {
            insertCommand.setSourceTableFilter(sourceTableFilter);
            insertCommand.prepare();
            embeddedStatementsCount++;
        }

        if (embeddedStatementsCount == 0) {
            throw DbException.get(ErrorCode.SYNTAX_ERROR_1,
                    "At least UPDATE, DELETE or INSERT embedded statement must be supplied.");
        }

        // setup the targetMatchQuery - for detecting if the target row exists
        Expression targetMatchCondition = targetMatchQuery.getCondition();
        targetMatchCondition.addFilterConditions(sourceTableFilter, true);
        targetMatchCondition.mapColumns(sourceTableFilter, 2);
        targetMatchCondition = targetMatchCondition.optimize(session);
        targetMatchCondition.createIndexConditions(session, sourceTableFilter);
        targetMatchQuery.prepare();
    }

    private HashSet<Column> buildColumnListFromOnCondition(
            TableFilter anyTableFilter) {
        HashSet<Column> filteredColumns = new HashSet<>();
        HashSet<Column> columns = new HashSet<>();
        ExpressionVisitor visitor = ExpressionVisitor
                .getColumnsVisitor(columns);
        onCondition.isEverything(visitor);
        for (Column c : columns) {
            if (c != null && c.getTable() == anyTableFilter.getTable()) {
                filteredColumns.add(c);
            }
        }
        return filteredColumns;
    }

    private Expression appendOnCondition(Update updateCommand) {
        if (updateCommand.getCondition() == null) {
            return onCondition;
        }
        return new ConditionAndOr(ConditionAndOr.AND,
                updateCommand.getCondition(), onCondition);
    }

    private Expression appendOnCondition(Delete deleteCommand) {
        if (deleteCommand.getCondition() == null) {
            return onCondition;
        }
        return new ConditionAndOr(ConditionAndOr.AND,
                deleteCommand.getCondition(), onCondition);
    }

    public void setSourceTableFilter(TableFilter sourceTableFilter) {
        this.sourceTableFilter = sourceTableFilter;
    }

    public TableFilter getSourceTableFilter() {
        return sourceTableFilter;
    }

    public void setOnCondition(Expression condition) {
        this.onCondition = condition;
    }

    public Expression getOnCondition() {
        return onCondition;
    }

    public Prepared getUpdateCommand() {
        return updateCommand;
    }

    public void setUpdateCommand(Update updateCommand) {
        this.updateCommand = updateCommand;
    }

    public Prepared getDeleteCommand() {
        return deleteCommand;
    }

    public void setDeleteCommand(Delete deleteCommand) {
        this.deleteCommand = deleteCommand;
    }

    public Insert getInsertCommand() {
        return insertCommand;
    }

    public void setInsertCommand(Insert insertCommand) {
        this.insertCommand = insertCommand;
    }

    public void setQueryAlias(String alias) {
        this.queryAlias = alias;

    }

    public String getQueryAlias() {
        return this.queryAlias;

    }

    public Query getQuery() {
        return query;
    }

    public void setQuery(Query query) {
        this.query = query;
    }

    public void setTargetTableFilter(TableFilter targetTableFilter) {
        this.targetTableFilter = targetTableFilter;
    }

    public TableFilter getTargetTableFilter() {
        return targetTableFilter;
    }

    public Table getTargetTable() {
        return targetTable;
    }

    public void setTargetTable(Table targetTable) {
        this.targetTable = targetTable;
    }

    public Select getTargetMatchQuery() {
        return targetMatchQuery;
    }

    public void setTargetMatchQuery(Select targetMatchQuery) {
        this.targetMatchQuery = targetMatchQuery;
    }

    // Prepared interface implementations

    @Override
    public boolean isTransactional() {
        return true;
    }

    @Override
    public ResultInterface queryMeta() {
        return null;
    }

    @Override
    public int getType() {
        return CommandInterface.MERGE;
    }

}<|MERGE_RESOLUTION|>--- conflicted
+++ resolved
@@ -115,13 +115,9 @@
     private int countUpdatedRows;
     private Column[] sourceKeys;
     private Select targetMatchQuery;
-<<<<<<< HEAD
-    private HashMap<Value, Integer> targetRowidsRemembered = new HashMap<>();
+    private final HashMap<Value, Integer> targetRowidsRemembered = new HashMap<>();
     private int sourceQueryRowNumber;
-=======
-    private final HashMap<Value, Integer> targetRowidsRemembered = new HashMap<>();
-    private int sourceQueryRowNumber = 0;
->>>>>>> 3582f26f
+
 
     public MergeUsing(Merge merge) {
         super(merge.getSession());
