/*
 * Copyright 2004-2019 H2 Group. Multiple-Licensed under the MPL 2.0,
 * and the EPL 1.0 (https://h2database.com/html/license.html).
 * Initial Developer: H2 Group
 */
package org.h2.expression;

import java.math.BigDecimal;

import org.h2.engine.Session;
import org.h2.message.DbException;
import org.h2.schema.Sequence;
import org.h2.table.ColumnResolver;
import org.h2.table.TableFilter;
import org.h2.value.TypeInfo;
import org.h2.value.Value;
import org.h2.value.ValueDecimal;
import org.h2.value.ValueLong;

/**
 * Wraps a sequence when used in a statement.
 */
public class SequenceValue extends Expression {

    private final Sequence sequence;

    private final boolean current;

    public SequenceValue(Sequence sequence, boolean current) {
        this.sequence = sequence;
        this.current = current;
    }

    @Override
    public Value getValue(Session session) {
        long longValue = current ? sequence.getCurrentValue() : sequence.getNext(session);
        Value value;
        if (sequence.getDatabase().getMode().decimalSequences) {
            value = ValueDecimal.get(BigDecimal.valueOf(longValue));
        } else {
            value = ValueLong.get(longValue);
        }
        if (!current) {
            session.setLastIdentity(value);
        }
        return value;
    }

    @Override
    public TypeInfo getType() {
        return sequence.getDatabase().getMode().decimalSequences ? TypeInfo.TYPE_DECIMAL : TypeInfo.TYPE_LONG;
    }

    @Override
    public void mapColumns(ColumnResolver resolver, int level, int state) {
        // nothing to do
    }

    @Override
    public Expression optimize(Session session) {
        return this;
    }

    @Override
    public void setEvaluatable(TableFilter tableFilter, boolean b) {
        // nothing to do
    }

    @Override
    public StringBuilder getSQL(StringBuilder builder, boolean alwaysQuote) {
        builder.append(current ? "CURRENT" : "NEXT").append(" VALUE FOR ");
        return sequence.getSQL(builder, alwaysQuote);
    }

    @Override
    public void updateAggregate(Session session, int stage) {
        // nothing to do
    }

    @Override
    public boolean isEverything(ExpressionVisitor visitor) {
        switch (visitor.getType()) {
<<<<<<< HEAD
            case ExpressionVisitor.EVALUATABLE:
            case ExpressionVisitor.OPTIMIZABLE_AGGREGATE:
            case ExpressionVisitor.NOT_FROM_RESOLVER:
            case ExpressionVisitor.GET_COLUMNS1:
            case ExpressionVisitor.GET_COLUMNS2:
                return true;
            case ExpressionVisitor.DETERMINISTIC:
            case ExpressionVisitor.READONLY:
            case ExpressionVisitor.INDEPENDENT:
            case ExpressionVisitor.QUERY_COMPARABLE:
                return false;
            case ExpressionVisitor.SET_MAX_DATA_MODIFICATION_ID:
                visitor.addDataModificationId(sequence.getModificationId());
                return true;
            case ExpressionVisitor.GET_DEPENDENCIES:
                visitor.addDependency(sequence);
                return true;
            default:
                throw DbException.throwInternalError("type=" + visitor.getType());
=======
        case ExpressionVisitor.EVALUATABLE:
        case ExpressionVisitor.OPTIMIZABLE_AGGREGATE:
        case ExpressionVisitor.NOT_FROM_RESOLVER:
        case ExpressionVisitor.GET_COLUMNS1:
        case ExpressionVisitor.GET_COLUMNS2:
            return true;
        case ExpressionVisitor.DETERMINISTIC:
        case ExpressionVisitor.INDEPENDENT:
        case ExpressionVisitor.QUERY_COMPARABLE:
            return false;
        case ExpressionVisitor.SET_MAX_DATA_MODIFICATION_ID:
            visitor.addDataModificationId(sequence.getModificationId());
            return true;
        case ExpressionVisitor.GET_DEPENDENCIES:
            visitor.addDependency(sequence);
            return true;
        case ExpressionVisitor.READONLY:
            return current;
        default:
            throw DbException.throwInternalError("type="+visitor.getType());
>>>>>>> 4965f7c7
        }
    }

    @Override
    public int getCost() {
        return 1;
    }

}<|MERGE_RESOLUTION|>--- conflicted
+++ resolved
@@ -4,8 +4,6 @@
  * Initial Developer: H2 Group
  */
 package org.h2.expression;
-
-import java.math.BigDecimal;
 
 import org.h2.engine.Session;
 import org.h2.message.DbException;
@@ -16,6 +14,8 @@
 import org.h2.value.Value;
 import org.h2.value.ValueDecimal;
 import org.h2.value.ValueLong;
+
+import java.math.BigDecimal;
 
 /**
  * Wraps a sequence when used in a statement.
@@ -80,48 +80,26 @@
     @Override
     public boolean isEverything(ExpressionVisitor visitor) {
         switch (visitor.getType()) {
-<<<<<<< HEAD
-            case ExpressionVisitor.EVALUATABLE:
-            case ExpressionVisitor.OPTIMIZABLE_AGGREGATE:
-            case ExpressionVisitor.NOT_FROM_RESOLVER:
-            case ExpressionVisitor.GET_COLUMNS1:
-            case ExpressionVisitor.GET_COLUMNS2:
-                return true;
-            case ExpressionVisitor.DETERMINISTIC:
-            case ExpressionVisitor.READONLY:
-            case ExpressionVisitor.INDEPENDENT:
-            case ExpressionVisitor.QUERY_COMPARABLE:
-                return false;
-            case ExpressionVisitor.SET_MAX_DATA_MODIFICATION_ID:
-                visitor.addDataModificationId(sequence.getModificationId());
-                return true;
-            case ExpressionVisitor.GET_DEPENDENCIES:
-                visitor.addDependency(sequence);
-                return true;
-            default:
-                throw DbException.throwInternalError("type=" + visitor.getType());
-=======
-        case ExpressionVisitor.EVALUATABLE:
-        case ExpressionVisitor.OPTIMIZABLE_AGGREGATE:
-        case ExpressionVisitor.NOT_FROM_RESOLVER:
-        case ExpressionVisitor.GET_COLUMNS1:
-        case ExpressionVisitor.GET_COLUMNS2:
-            return true;
-        case ExpressionVisitor.DETERMINISTIC:
-        case ExpressionVisitor.INDEPENDENT:
-        case ExpressionVisitor.QUERY_COMPARABLE:
-            return false;
-        case ExpressionVisitor.SET_MAX_DATA_MODIFICATION_ID:
-            visitor.addDataModificationId(sequence.getModificationId());
-            return true;
-        case ExpressionVisitor.GET_DEPENDENCIES:
-            visitor.addDependency(sequence);
-            return true;
-        case ExpressionVisitor.READONLY:
-            return current;
-        default:
-            throw DbException.throwInternalError("type="+visitor.getType());
->>>>>>> 4965f7c7
+          case ExpressionVisitor.EVALUATABLE:
+          case ExpressionVisitor.OPTIMIZABLE_AGGREGATE:
+          case ExpressionVisitor.NOT_FROM_RESOLVER:
+          case ExpressionVisitor.GET_COLUMNS1:
+          case ExpressionVisitor.GET_COLUMNS2:
+              return true;
+          case ExpressionVisitor.DETERMINISTIC:
+          case ExpressionVisitor.INDEPENDENT:
+          case ExpressionVisitor.QUERY_COMPARABLE:
+              return false;
+          case ExpressionVisitor.SET_MAX_DATA_MODIFICATION_ID:
+              visitor.addDataModificationId(sequence.getModificationId());
+              return true;
+          case ExpressionVisitor.GET_DEPENDENCIES:
+              visitor.addDependency(sequence);
+              return true;
+          case ExpressionVisitor.READONLY:
+              return current;
+          default:
+              throw DbException.throwInternalError("type="+visitor.getType());
         }
     }
 
