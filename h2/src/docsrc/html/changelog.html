--- conflicted
+++ resolved
@@ -21,15 +21,12 @@
 
 <h2>Next Version (unreleased)</h2>
 <ul>
-<<<<<<< HEAD
-<li>Issue #2108: Add possible candidates in different case to table not found exception</li>
-<li>PR #2635: Implement REGEXP_SUBSTR function</li>
-=======
+<li>Issue #2108: Add possible candidates in different case to table not found exception
+</li>
 <li>Issue #2633: Multi-column UPDATE assignment needs to be reimplemented
 </li>
 <li>PR #2635: Implement REGEXP_SUBSTR function
 </li>
->>>>>>> e3bd260b
 <li>PR #2632: Improve ROW data type
 </li>
 <li>PR #2630: fix: quoted VALUE in documentation
