--- conflicted
+++ resolved
@@ -58,11 +58,7 @@
 
     @Override
     public void add(Session session, Row row) {
-<<<<<<< HEAD
-        ArrayList<Value> params = new ArrayList<>();
-=======
-        ArrayList<Value> params = Utils.newSmallArrayList();
->>>>>>> 7a2a5446
+        ArrayList<Value> params = Utils.newSmallArrayList();
         StatementBuilder buff = new StatementBuilder("INSERT INTO ");
         buff.append(targetTableName).append(" VALUES(");
         for (int i = 0; i < row.getColumnCount(); i++) {
@@ -89,11 +85,7 @@
 
     @Override
     public Cursor find(Session session, SearchRow first, SearchRow last) {
-<<<<<<< HEAD
-        ArrayList<Value> params = new ArrayList<>();
-=======
-        ArrayList<Value> params = Utils.newSmallArrayList();
->>>>>>> 7a2a5446
+        ArrayList<Value> params = Utils.newSmallArrayList();
         StatementBuilder buff = new StatementBuilder("SELECT * FROM ");
         buff.append(targetTableName).append(" T");
         for (int i = 0; first != null && i < first.getColumnCount(); i++) {
@@ -192,11 +184,7 @@
 
     @Override
     public void remove(Session session, Row row) {
-<<<<<<< HEAD
-        ArrayList<Value> params = new ArrayList<>();
-=======
-        ArrayList<Value> params = Utils.newSmallArrayList();
->>>>>>> 7a2a5446
+        ArrayList<Value> params = Utils.newSmallArrayList();
         StatementBuilder buff = new StatementBuilder("DELETE FROM ");
         buff.append(targetTableName).append(" WHERE ");
         for (int i = 0; i < row.getColumnCount(); i++) {
@@ -232,11 +220,7 @@
      * @param newRow the new data
      */
     public void update(Row oldRow, Row newRow) {
-<<<<<<< HEAD
-        ArrayList<Value> params = new ArrayList<>();
-=======
-        ArrayList<Value> params = Utils.newSmallArrayList();
->>>>>>> 7a2a5446
+        ArrayList<Value> params = Utils.newSmallArrayList();
         StatementBuilder buff = new StatementBuilder("UPDATE ");
         buff.append(targetTableName).append(" SET ");
         for (int i = 0; i < newRow.getColumnCount(); i++) {
