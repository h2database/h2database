/*
 * Copyright 2004-2014 H2 Group. Multiple-Licensed under the MPL 2.0,
 * and the EPL 1.0 (http://h2database.com/html/license.html).
 * Initial Developer: H2 Group
 */
package org.h2.test.db;

import java.sql.Connection;
import java.sql.PreparedStatement;
import java.sql.ResultSet;
import java.sql.SQLException;
import java.sql.Statement;
import org.h2.jdbc.JdbcSQLException;
import org.h2.test.TestBase;

/**
 * Test non-recursive queries using WITH, but more than one common table defined.
 */
public class TestGeneralCommonTableQueries extends TestBase {

    /**
     * Run just this test.
     *
     * @param a ignored
     */
    public static void main(String... a) throws Exception {
        TestBase.createCaller().init().test();
    }

    @Override
    public void test() throws Exception {
        testSimpleSelect();
        testImpliedColumnNames();
        testChainedQuery();
        testParameterizedQuery();
        testNumberedParameterizedQuery();
        testColumnNames();

        testInsert();
        testUpdate();
        testDelete();
        testMerge();
        testCreateTable();
        testNestedSQL();
<<<<<<< HEAD
        //testRecursiveTable();
        testRecursiveTableInCreateView();
=======
        testRecursiveTable();
>>>>>>> 4c3f229b
    }

    private void testSimpleSelect() throws Exception {
        deleteDb("commonTableExpressionQueries");
        Connection conn = getConnection("commonTableExpressionQueries");
        Statement stat;
        PreparedStatement prep;
        ResultSet rs;

        stat = conn.createStatement();
        final String simple_two_column_query = "with " +
            "t1(n) as (select 1 as first) " +
            ",t2(n) as (select 2 as first) " +
            "select * from t1 union all select * from t2";
        rs = stat.executeQuery(simple_two_column_query);
        assertTrue(rs.next());
        assertEquals(1, rs.getInt(1));
        assertTrue(rs.next());
        assertEquals(2, rs.getInt(1));
        assertFalse(rs.next());

        prep = conn.prepareStatement(simple_two_column_query);
        rs = prep.executeQuery();
        assertTrue(rs.next());
        assertEquals(1, rs.getInt(1));
        assertTrue(rs.next());
        assertEquals(2, rs.getInt(1));
        assertFalse(rs.next());

        prep = conn.prepareStatement("with " +
            "t1(n) as (select 2 as first) " +
            ",t2(n) as (select 3 as first) " +
            "select * from t1 union all select * from t2 where n<>?");
        prep.setInt(1, 0); // omit no lines since zero is not in list
        rs = prep.executeQuery();
        assertTrue(rs.next());
        assertEquals(2, rs.getInt(1));
        assertTrue(rs.next());
        assertEquals(3, rs.getInt(1));
        assertFalse(rs.next());

        prep = conn.prepareStatement("with " +
            "t1(n) as (select 2 as first) " +
            ",t2(n) as (select 3 as first) " +
            ",t3(n) as (select 4 as first) " +
            "select * from t1 union all select * from t2 union all select * from t3 where n<>?");
        prep.setInt(1, 4); // omit 4 line (last)
        rs = prep.executeQuery();
        assertTrue(rs.next());
        assertEquals(2, rs.getInt(1));
        assertTrue(rs.next());
        assertEquals(3, rs.getInt(1));
        assertFalse(rs.next());

        conn.close();
        deleteDb("commonTableExpressionQueries");
    }

    private void testImpliedColumnNames() throws Exception {
        deleteDb("commonTableExpressionQueries");
        Connection conn = getConnection("commonTableExpressionQueries");
        PreparedStatement prep;
        ResultSet rs;

        prep = conn.prepareStatement("with " +
            "t1 as (select 2 as first_col) " +
            ",t2 as (select first_col+1 from t1) " +
            ",t3 as (select 4 as first_col) " +
            "select * from t1 union all select * from t2 union all select * from t3 where first_col<>?");
        prep.setInt(1, 4); // omit 4 line (last)
        rs = prep.executeQuery();
        assertTrue(rs.next());
        assertEquals(2, rs.getInt(1));
        assertTrue(rs.next());
        assertEquals(3, rs.getInt("FIRST_COL"));
        assertFalse(rs.next());
        assertEquals(rs.getMetaData().getColumnCount(),1);
        assertEquals("FIRST_COL",rs.getMetaData().getColumnLabel(1));

        conn.close();
        deleteDb("commonTableExpressionQueries");
    }

    private void testChainedQuery() throws Exception {
        deleteDb("commonTableExpressionQueries");
        Connection conn = getConnection("commonTableExpressionQueries");
        PreparedStatement prep;
        ResultSet rs;

        prep = conn.prepareStatement(
                "    WITH t1 AS (" +
                "        SELECT 1 AS FIRST_COLUMN" +
                ")," +
                "     t2 AS (" +
                "        SELECT FIRST_COLUMN+1 AS FIRST_COLUMN FROM t1 " +
                ") " +
                "SELECT sum(FIRST_COLUMN) FROM t2");

        rs = prep.executeQuery();
        assertTrue(rs.next());
        assertEquals(2, rs.getInt(1));
        assertFalse(rs.next());

        conn.close();
        deleteDb("commonTableExpressionQueries");
    }

    private void testParameterizedQuery() throws Exception {
        deleteDb("commonTableExpressionQueries");
        Connection conn = getConnection("commonTableExpressionQueries");
        PreparedStatement prep;
        ResultSet rs;

        prep = conn.prepareStatement("WITH t1 AS (" +
                "     SELECT X, 'T1' FROM SYSTEM_RANGE(?,?)" +
                ")," +
                "t2 AS (" +
                "     SELECT X, 'T2' FROM SYSTEM_RANGE(?,?)" +
                ") " +
                "SELECT * FROM t1 UNION ALL SELECT * FROM t2 " +
                "UNION ALL SELECT X, 'Q' FROM SYSTEM_RANGE(?,?)");
        prep.setInt(1, 1);
        prep.setInt(2, 2);
        prep.setInt(3, 3);
        prep.setInt(4, 4);
        prep.setInt(5, 5);
        prep.setInt(6, 6);
        rs = prep.executeQuery();

        for(int n: new int[]{1,2,3,4,5,6} ){
            assertTrue(rs.next());
            assertEquals(n, rs.getInt(1));
        }
        assertFalse(rs.next());

        // call it twice
        rs = prep.executeQuery();

        for(int n: new int[]{1,2,3,4,5,6} ){
            assertTrue(rs.next());
            assertEquals(n, rs.getInt(1));
        }
        assertFalse(rs.next());

        conn.close();
        deleteDb("commonTableExpressionQueries");
    }

    private void testNumberedParameterizedQuery() throws Exception {
        deleteDb("commonTableExpressionQueries");
        Connection conn = getConnection("commonTableExpressionQueries");
        PreparedStatement prep;
        ResultSet rs;

        conn.setAutoCommit(false);

        prep = conn.prepareStatement("WITH t1 AS ("
            +"     SELECT R.X, 'T1' FROM SYSTEM_RANGE(?1,?2) R"
            +"),"
            +"t2 AS ("
            +"     SELECT R.X, 'T2' FROM SYSTEM_RANGE(?3,?4) R"
            +") "
            +"SELECT * FROM t1 UNION ALL SELECT * FROM t2 UNION ALL SELECT X, 'Q' FROM SYSTEM_RANGE(?5,?6)");
        prep.setInt(1, 1);
        prep.setInt(2, 2);
        prep.setInt(3, 3);
        prep.setInt(4, 4);
        prep.setInt(5, 5);
        prep.setInt(6, 6);
        rs = prep.executeQuery();

        for (int n : new int[] { 1, 2, 3, 4, 5, 6 }) {
            assertTrue(rs.next());
            assertEquals(n, rs.getInt(1));
        }
        assertEquals("X",rs.getMetaData().getColumnLabel(1));
        assertEquals("'T1'",rs.getMetaData().getColumnLabel(2));

        assertFalse(rs.next());

        try{
            prep = conn.prepareStatement("SELECT * FROM t1 UNION ALL SELECT * FROM t2 "+
                    "UNION ALL SELECT X, 'Q' FROM SYSTEM_RANGE(5,6)");
            rs = prep.executeQuery();
            fail("Temp view T1 was accessible after previous WITH statement finished "+
                    "- but should not have been.");
        }
        catch(JdbcSQLException e){
            // ensure the T1 table has been removed even without auto commit
            assertContains(e.getMessage(),"Table \"T1\" not found;");
        }

        conn.close();
        deleteDb("commonTableExpressionQueries");
    }

    private void testInsert() throws Exception {
        deleteDb("commonTableExpressionQueries");
        Connection conn = getConnection("commonTableExpressionQueries");
        Statement stat;
        PreparedStatement prep;
        ResultSet rs;
        int rowCount;

        stat = conn.createStatement();
        stat.execute("CREATE TABLE T1 ( ID INT IDENTITY,  X INT NULL, Y VARCHAR(100) NULL )");

        prep = conn.prepareStatement("WITH v1 AS ("
                + "     SELECT R.X, 'X1' AS Y FROM SYSTEM_RANGE(?1,?2) R"
                + ")"
                + "INSERT INTO T1 (X,Y) SELECT v1.X, v1.Y FROM v1");
        prep.setInt(1, 1);
        prep.setInt(2, 2);
        rowCount = prep.executeUpdate();

        assertEquals(2, rowCount);

        rs = stat.executeQuery("SELECT ID, X,Y FROM T1");

        for (int n : new int[]{1, 2}) {
            assertTrue(rs.next());
            assertTrue(rs.getInt(1) != 0);
            assertEquals(n, rs.getInt(2));
            assertEquals("X1", rs.getString(3));
        }
        conn.close();
        deleteDb("commonTableExpressionQueries");
    }

    private void testUpdate() throws Exception {
        deleteDb("commonTableExpressionQueries");
        Connection conn = getConnection("commonTableExpressionQueries");
        Statement stat;
        PreparedStatement prep;
        ResultSet rs;
        int rowCount;

        stat = conn.createStatement();
        stat.execute("CREATE TABLE IF NOT EXISTS T1 AS SELECT R.X AS ID, R.X, 'X1' AS Y FROM SYSTEM_RANGE(1,2) R");

        prep = conn.prepareStatement("WITH v1 AS ("
                +"     SELECT R.X, 'X1' AS Y FROM SYSTEM_RANGE(?1,?2) R"
                +")"
                +"UPDATE T1 SET Y = 'Y1' WHERE X IN ( SELECT v1.X FROM v1 )");
        prep.setInt(1, 1);
        prep.setInt(2, 2);
        rowCount = prep.executeUpdate();

        assertEquals(2,rowCount);

        rs = stat.executeQuery("SELECT ID, X,Y FROM T1");

        for (int n : new int[] { 1, 2 }) {
            assertTrue(rs.next());
            assertTrue(rs.getInt(1)!=0);
            assertEquals(n, rs.getInt(2));
            assertEquals("Y1", rs.getString(3));
        }
        conn.close();
        deleteDb("commonTableExpressionQueries");
    }

    private void testDelete() throws Exception {
        deleteDb("commonTableExpressionQueries");
        Connection conn = getConnection("commonTableExpressionQueries");
        Statement stat;
        PreparedStatement prep;
        ResultSet rs;
        int rowCount;

        stat = conn.createStatement();
        stat.execute("CREATE TABLE IF NOT EXISTS T1 AS SELECT R.X AS ID, R.X, 'X1' AS Y FROM SYSTEM_RANGE(1,2) R");

        prep = conn.prepareStatement("WITH v1 AS ("
                +"     SELECT R.X, 'X1' AS Y FROM SYSTEM_RANGE(1,2) R"
                +")"
                +"DELETE FROM T1 WHERE X IN ( SELECT v1.X FROM v1 )");
        rowCount = prep.executeUpdate();

        assertEquals(2,rowCount);

        rs = stat.executeQuery("SELECT ID, X,Y FROM T1");

        assertFalse(rs.next());

        conn.close();
        deleteDb("commonTableExpressionQueries");
    }

    private void testMerge() throws Exception {
        deleteDb("commonTableExpressionQueries");
        Connection conn = getConnection("commonTableExpressionQueries");
        Statement stat;
        PreparedStatement prep;
        ResultSet rs;
        int rowCount;

        stat = conn.createStatement();
        stat.execute("CREATE TABLE IF NOT EXISTS T1 AS SELECT R.X AS ID, R.X, 'X1' AS Y FROM SYSTEM_RANGE(1,2) R");

        prep = conn.prepareStatement("WITH v1 AS ("
                +"     SELECT R.X, 'X1' AS Y FROM SYSTEM_RANGE(1,3) R"
                +")"
                +"MERGE INTO T1 KEY(ID) SELECT v1.X AS ID, v1.X, v1.Y FROM v1");
        rowCount = prep.executeUpdate();

        assertEquals(3,rowCount);

        rs = stat.executeQuery("SELECT ID, X,Y FROM T1");

        for (int n : new int[] { 1, 2, 3 }) {
            assertTrue(rs.next());
            assertTrue(rs.getInt(1)!=0);
            assertEquals(n, rs.getInt(2));
            assertEquals("X1", rs.getString(3));
        }
        conn.close();
        deleteDb("commonTableExpressionQueries");
    }

    private void testCreateTable() throws Exception {
        deleteDb("commonTableExpressionQueries");
        Connection conn = getConnection("commonTableExpressionQueries");
        Statement stat;
        PreparedStatement prep;
        ResultSet rs;
        boolean success;

        stat = conn.createStatement();
        prep = conn.prepareStatement("WITH v1 AS ("
                +"     SELECT R.X, 'X1' AS Y FROM SYSTEM_RANGE(1,3) R"
                +")"
                +"CREATE TABLE IF NOT EXISTS T1 AS SELECT v1.X AS ID, v1.X, v1.Y FROM v1");
        success = prep.execute();

        assertEquals(false,success);

        rs = stat.executeQuery("SELECT ID, X,Y FROM T1");

        for (int n : new int[] { 1, 2, 3 }) {
            assertTrue(rs.next());
            assertTrue(rs.getInt(1)!=0);
            assertEquals(n, rs.getInt(2));
            assertEquals("X1", rs.getString(3));
        }
        conn.close();
        deleteDb("commonTableExpressionQueries");
    }
    
    private void testNestedSQL() throws Exception {
        deleteDb("commonTableExpressionQueries");
        Connection conn = getConnection("commonTableExpressionQueries");
        PreparedStatement prep;
        ResultSet rs;

        prep = conn.prepareStatement(
            "WITH T1 AS (                        "+
            "        SELECT *                    "+
            "        FROM TABLE (                "+
            "            K VARCHAR = ('a', 'b'), "+
            "            V INTEGER = (1, 2)      "+
            "    )                               "+
            "),                                  "+
            "                                    "+
            "                                    "+
            "T2 AS (                             "+
            "        SELECT *                    "+
            "        FROM TABLE (                "+
            "            K VARCHAR = ('a', 'b'), "+
            "            V INTEGER = (3, 4)      "+
            "    )                               "+
            "),                                  "+
            "                                    "+
            "                                    "+
            "JOIN_CTE AS (                       "+
            "    SELECT T1.*                     "+
            "                                    "+
            "    FROM                            "+
            "        T1                          "+
            "        JOIN T2 ON (                "+
            "            T1.K = T2.K             "+
            "        )                           "+
            ")                                   "+
            "                                    "+
            "SELECT * FROM JOIN_CTE");

        rs = prep.executeQuery();

        for (String keyLetter : new String[] { "a", "b" }) {
            assertTrue(rs.next());
            assertContains("ab",rs.getString(1));
            assertEquals(rs.getString(1),keyLetter);
            assertTrue(rs.getInt(2)!=0);
        }
        conn.close();
        deleteDb("commonTableExpressionQueries");
    }    

    private void testColumnNames() throws Exception {
        deleteDb("commonTableExpressionQueries");
        Connection conn = getConnection("commonTableExpressionQueries");
        PreparedStatement prep;
        ResultSet rs;

        conn.setAutoCommit(false);

        prep = conn.prepareStatement("WITH t1 AS ("
            +"     SELECT 1 AS ONE, R.X AS TWO, 'T1' AS THREE, X FROM SYSTEM_RANGE(1,1) R"
            +")"
            +"SELECT * FROM t1");
        rs = prep.executeQuery();

        for (int n : new int[] { 1 }) {
            assertTrue(rs.next());
            assertEquals(n, rs.getInt(1));
            assertEquals(n, rs.getInt(4));
        }
        assertEquals("ONE",rs.getMetaData().getColumnLabel(1));
        assertEquals("TWO",rs.getMetaData().getColumnLabel(2));
        assertEquals("THREE",rs.getMetaData().getColumnLabel(3));
        assertEquals("X",rs.getMetaData().getColumnLabel(4));

        assertFalse(rs.next());

        conn.close();
        deleteDb("commonTableExpressionQueries");
    }
    
    private void testRecursiveTable() throws Exception {
<<<<<<< HEAD
        int maxRetries = 4;
        String[] expectedRowData =new String[]{"|meat|null","|fruit|3","|veg|2"};
        String[] expectedColumnNames =new String[]{"VAL",
                "SUM(SELECT\n    X\nFROM PUBLIC.\"\" BB\n    /* SELECT\n        SUM(1) AS X,\n        A\n    FROM PUBLIC.B\n        /++ PUBLIC.B.tableScan ++/\n        /++ WHERE A IS ?1\n        ++/\n        /++ scanCount: 4 ++/\n    INNER JOIN PUBLIC.C\n        /++ PUBLIC.C.tableScan ++/\n        ON 1=1\n    WHERE (A IS ?1)\n        AND (B.VAL = C.B)\n    GROUP BY A: A IS A.VAL\n     */\n    /* scanCount: 1 */\nWHERE BB.A IS A.VAL)"};
        int expectedNumbeOfRows = 3;
        
        String SETUP_SQL = 
                "DROP TABLE IF EXISTS A;                           "
               +"DROP TABLE IF EXISTS B;                           "
               +"DROP TABLE IF EXISTS C;                           "
               +"CREATE TABLE A(VAL VARCHAR(255));                 "
               +"CREATE TABLE B(A VARCHAR(255), VAL VARCHAR(255)); "
               +"CREATE TABLE C(B VARCHAR(255), VAL VARCHAR(255)); "
               +"                                                  "
               +"INSERT INTO A VALUES('fruit');                    "
               +"INSERT INTO B VALUES('fruit','apple');            "
               +"INSERT INTO B VALUES('fruit','banana');           "
               +"INSERT INTO C VALUES('apple', 'golden delicious');"
               +"INSERT INTO C VALUES('apple', 'granny smith');    "
               +"INSERT INTO C VALUES('apple', 'pippin');          "
               +"INSERT INTO A VALUES('veg');                      "
               +"INSERT INTO B VALUES('veg', 'carrot');            "
               +"INSERT INTO C VALUES('carrot', 'nantes');         "
               +"INSERT INTO C VALUES('carrot', 'imperator');      "
               +"INSERT INTO C VALUES(null, 'banapple');           "
               +"INSERT INTO A VALUES('meat');                     "
               ;
           String WITH_QUERY =
               "WITH BB as (SELECT                        \n"
               +"sum(1) as X,                             \n"
               +"a                                        \n"
               +"FROM B                                   \n"
               +"JOIN C ON B.val=C.b                      \n"
               +"GROUP BY a)                              \n"
               +"SELECT                                   \n"
               +"A.val,                                   \n"
               +"sum(SELECT X FROM BB WHERE BB.a IS A.val)\n"//AS SUM_X
               +"FROM A                                   \n"
               +"GROUP BY A.val";

           
        testRepeatedQueryWithSetup(maxRetries, expectedRowData, expectedColumnNames, expectedNumbeOfRows, SETUP_SQL,
                WITH_QUERY);
    }

    private void testRepeatedQueryWithSetup(int maxRetries, String[] expectedRowData, String[] expectedColumnNames,
            int expectedNumbeOfRows, String SETUP_SQL, String WITH_QUERY) throws SQLException {
=======
        String[] expectedRowData =new String[]{"|meat|null","|fruit|3","|veg|2"};
        String[] expectedColumnNames =new String[]{"VAL",
                "SUM(SELECT\n    X\nFROM PUBLIC.\"\" BB\n    /* SELECT\n        SUM(1) AS X,\n        A\n    FROM PUBLIC.B\n        /++ PUBLIC.B.tableScan ++/\n        /++ WHERE A IS ?1\n        ++/\n        /++ scanCount: 4 ++/\n    INNER JOIN PUBLIC.C\n        /++ PUBLIC.C.tableScan ++/\n        ON 1=1\n    WHERE (A IS ?1)\n        AND (B.VAL = C.B)\n    GROUP BY A: A IS A.VAL\n     */\n    /* scanCount: 1 */\nWHERE BB.A IS A.VAL)"};
        
>>>>>>> 4c3f229b
        deleteDb("commonTableExpressionQueries");
        Connection conn = getConnection("commonTableExpressionQueries");
        PreparedStatement prep;
        ResultSet rs;
        
<<<<<<< HEAD

        for(int queryRunTries=1;queryRunTries<=maxRetries;queryRunTries++){
=======
        String SETUP_SQL = 
             "DROP TABLE IF EXISTS A;                           "
            +"DROP TABLE IF EXISTS B;                           "
            +"DROP TABLE IF EXISTS C;                           "
            +"CREATE TABLE A(VAL VARCHAR(255));                 "
            +"CREATE TABLE B(A VARCHAR(255), VAL VARCHAR(255)); "
            +"CREATE TABLE C(B VARCHAR(255), VAL VARCHAR(255)); "
            +"                                                  "
            +"INSERT INTO A VALUES('fruit');                    "
            +"INSERT INTO B VALUES('fruit','apple');            "
            +"INSERT INTO B VALUES('fruit','banana');           "
            +"INSERT INTO C VALUES('apple', 'golden delicious');"
            +"INSERT INTO C VALUES('apple', 'granny smith');    "
            +"INSERT INTO C VALUES('apple', 'pippin');          "
            +"INSERT INTO A VALUES('veg');                      "
            +"INSERT INTO B VALUES('veg', 'carrot');            "
            +"INSERT INTO C VALUES('carrot', 'nantes');         "
            +"INSERT INTO C VALUES('carrot', 'imperator');      "
            +"INSERT INTO C VALUES(null, 'banapple');           "
            +"INSERT INTO A VALUES('meat');                     "
            ;
        String WITH_QUERY =
            "WITH BB as (SELECT                        \n"
            +"sum(1) as X,                             \n"
            +"a                                        \n"
            +"FROM B                                   \n"
            +"JOIN C ON B.val=C.b                      \n"
            +"GROUP BY a)                              \n"
            +"SELECT                                   \n"
            +"A.val,                                   \n"
            +"sum(SELECT X FROM BB WHERE BB.a IS A.val)\n"//AS SUM_X
            +"FROM A                                   \n"
            +"GROUP BY A.val";

        for(int queryRunTries=1;queryRunTries<4;queryRunTries++){
>>>>>>> 4c3f229b
            Statement stat = conn.createStatement();
            stat.execute(SETUP_SQL);
            stat.close();

            prep = conn.prepareStatement(WITH_QUERY);

            rs = prep.executeQuery();
            for(int columnIndex = 1; columnIndex <= rs.getMetaData().getColumnCount(); columnIndex++){
<<<<<<< HEAD
=======
                // previously the column label was null or had \n or \r in the string
>>>>>>> 4c3f229b
                assertTrue(rs.getMetaData().getColumnLabel(columnIndex)!=null);
                assertEquals(expectedColumnNames[columnIndex-1],rs.getMetaData().getColumnLabel(columnIndex));
            }
            
            int rowNdx=0;
            while (rs.next()) {
                StringBuffer buf = new StringBuffer();
                for(int columnIndex = 1; columnIndex <= rs.getMetaData().getColumnCount(); columnIndex++){
                    buf.append("|"+rs.getString(columnIndex));
                }
                assertEquals(expectedRowData[rowNdx], buf.toString());
                rowNdx++;
            }
<<<<<<< HEAD
            assertEquals(expectedNumbeOfRows,rowNdx);
=======
            assertEquals(3,rowNdx);
>>>>>>> 4c3f229b
            rs.close();
            prep.close();
        }

        conn.close();
        deleteDb("commonTableExpressionQueries");
    }     
<<<<<<< HEAD

    private void testRecursiveTableInCreateView() throws Exception {    
        String SETUP_SQL = ""
                +"DROP TABLE IF EXISTS my_tree;                                                                \n"
                +"DROP VIEW IF EXISTS v_my_tree;                                                               \n"
                +"CREATE TABLE my_tree (                                                                       \n"
                +" id INTEGER,                                                                                 \n"
                +" parent_fk INTEGER                                                                           \n"
                +");                                                                                           \n"
                +"                                                                                             \n"
                +"INSERT INTO my_tree ( id, parent_fk) VALUES ( 1, NULL );                                     \n"
                +"INSERT INTO my_tree ( id, parent_fk) VALUES ( 11, 1 );                                       \n"
                +"INSERT INTO my_tree ( id, parent_fk) VALUES ( 111, 11 );                                     \n"
                +"INSERT INTO my_tree ( id, parent_fk) VALUES ( 12, 1 );                                       \n"
                +"INSERT INTO my_tree ( id, parent_fk) VALUES ( 121, 12 );                                     \n"
                +"                                                                                             \n"
                +"CREATE OR REPLACE VIEW v_my_tree AS                                                          \n"
                +"WITH RECURSIVE tree_cte (sub_tree_root_id, tree_level, parent_fk, child_fk) AS (  \n"
                +"    SELECT mt.ID AS sub_tree_root_id, CAST(0 AS INT) AS tree_level, mt.parent_fk, mt.id      \n"
                +"      FROM my_tree mt                                                                        \n"
                +" UNION ALL                                                                                   \n"
                +"    SELECT sub_tree_root_id, mtc.tree_level + 1 AS tree_level, mtc.parent_fk, mt.id          \n"
                +"      FROM my_tree mt                                                                        \n"
                +"INNER JOIN tree_cte mtc ON mtc.child_fk = mt.parent_fk                                       \n"
                +")                                                                                            \n"
                +"SELECT sub_tree_root_id, tree_level, parent_fk, child_fk FROM tree_cte;                      \n"
                ;
        
        String WITH_QUERY = "SELECT * FROM v_my_tree";
        int maxRetries = 4;
        String[] expectedRowData =new String[]{"|1|0|null|1",
                "|11|0|1|11",
                "|111|0|11|111",
                "|12|0|1|12",
                "|121|0|12|121",
                "|1|1|null|11",
                "|11|1|1|111",
                "|1|1|null|12",
                "|12|1|1|121",
                "|1|2|null|111",
                "|1|2|null|121"
                };
        String[] expectedColumnNames =new String[]{"SUB_TREE_ROOT_ID","TREE_LEVEL","PARENT_FK","CHILD_FK"};
        int expectedNumbeOfRows = 11;
        testRepeatedQueryWithSetup(maxRetries, expectedRowData, expectedColumnNames, expectedNumbeOfRows, SETUP_SQL,
                WITH_QUERY);
    }
}
=======
}
>>>>>>> 4c3f229b
<|MERGE_RESOLUTION|>--- conflicted
+++ resolved
@@ -42,12 +42,8 @@
         testMerge();
         testCreateTable();
         testNestedSQL();
-<<<<<<< HEAD
-        //testRecursiveTable();
+        testRecursiveTable();
         testRecursiveTableInCreateView();
-=======
-        testRecursiveTable();
->>>>>>> 4c3f229b
     }
 
     private void testSimpleSelect() throws Exception {
@@ -477,7 +473,7 @@
     }
     
     private void testRecursiveTable() throws Exception {
-<<<<<<< HEAD
+
         int maxRetries = 4;
         String[] expectedRowData =new String[]{"|meat|null","|fruit|3","|veg|2"};
         String[] expectedColumnNames =new String[]{"VAL",
@@ -525,57 +521,14 @@
 
     private void testRepeatedQueryWithSetup(int maxRetries, String[] expectedRowData, String[] expectedColumnNames,
             int expectedNumbeOfRows, String SETUP_SQL, String WITH_QUERY) throws SQLException {
-=======
-        String[] expectedRowData =new String[]{"|meat|null","|fruit|3","|veg|2"};
-        String[] expectedColumnNames =new String[]{"VAL",
-                "SUM(SELECT\n    X\nFROM PUBLIC.\"\" BB\n    /* SELECT\n        SUM(1) AS X,\n        A\n    FROM PUBLIC.B\n        /++ PUBLIC.B.tableScan ++/\n        /++ WHERE A IS ?1\n        ++/\n        /++ scanCount: 4 ++/\n    INNER JOIN PUBLIC.C\n        /++ PUBLIC.C.tableScan ++/\n        ON 1=1\n    WHERE (A IS ?1)\n        AND (B.VAL = C.B)\n    GROUP BY A: A IS A.VAL\n     */\n    /* scanCount: 1 */\nWHERE BB.A IS A.VAL)"};
+
+        deleteDb("commonTableExpressionQueries");
+        Connection conn = getConnection("commonTableExpressionQueries");
+        PreparedStatement prep;
+        ResultSet rs;
         
->>>>>>> 4c3f229b
-        deleteDb("commonTableExpressionQueries");
-        Connection conn = getConnection("commonTableExpressionQueries");
-        PreparedStatement prep;
-        ResultSet rs;
-        
-<<<<<<< HEAD
-
         for(int queryRunTries=1;queryRunTries<=maxRetries;queryRunTries++){
-=======
-        String SETUP_SQL = 
-             "DROP TABLE IF EXISTS A;                           "
-            +"DROP TABLE IF EXISTS B;                           "
-            +"DROP TABLE IF EXISTS C;                           "
-            +"CREATE TABLE A(VAL VARCHAR(255));                 "
-            +"CREATE TABLE B(A VARCHAR(255), VAL VARCHAR(255)); "
-            +"CREATE TABLE C(B VARCHAR(255), VAL VARCHAR(255)); "
-            +"                                                  "
-            +"INSERT INTO A VALUES('fruit');                    "
-            +"INSERT INTO B VALUES('fruit','apple');            "
-            +"INSERT INTO B VALUES('fruit','banana');           "
-            +"INSERT INTO C VALUES('apple', 'golden delicious');"
-            +"INSERT INTO C VALUES('apple', 'granny smith');    "
-            +"INSERT INTO C VALUES('apple', 'pippin');          "
-            +"INSERT INTO A VALUES('veg');                      "
-            +"INSERT INTO B VALUES('veg', 'carrot');            "
-            +"INSERT INTO C VALUES('carrot', 'nantes');         "
-            +"INSERT INTO C VALUES('carrot', 'imperator');      "
-            +"INSERT INTO C VALUES(null, 'banapple');           "
-            +"INSERT INTO A VALUES('meat');                     "
-            ;
-        String WITH_QUERY =
-            "WITH BB as (SELECT                        \n"
-            +"sum(1) as X,                             \n"
-            +"a                                        \n"
-            +"FROM B                                   \n"
-            +"JOIN C ON B.val=C.b                      \n"
-            +"GROUP BY a)                              \n"
-            +"SELECT                                   \n"
-            +"A.val,                                   \n"
-            +"sum(SELECT X FROM BB WHERE BB.a IS A.val)\n"//AS SUM_X
-            +"FROM A                                   \n"
-            +"GROUP BY A.val";
-
-        for(int queryRunTries=1;queryRunTries<4;queryRunTries++){
->>>>>>> 4c3f229b
+
             Statement stat = conn.createStatement();
             stat.execute(SETUP_SQL);
             stat.close();
@@ -584,10 +537,7 @@
 
             rs = prep.executeQuery();
             for(int columnIndex = 1; columnIndex <= rs.getMetaData().getColumnCount(); columnIndex++){
-<<<<<<< HEAD
-=======
-                // previously the column label was null or had \n or \r in the string
->>>>>>> 4c3f229b
+
                 assertTrue(rs.getMetaData().getColumnLabel(columnIndex)!=null);
                 assertEquals(expectedColumnNames[columnIndex-1],rs.getMetaData().getColumnLabel(columnIndex));
             }
@@ -601,11 +551,9 @@
                 assertEquals(expectedRowData[rowNdx], buf.toString());
                 rowNdx++;
             }
-<<<<<<< HEAD
+
             assertEquals(expectedNumbeOfRows,rowNdx);
-=======
-            assertEquals(3,rowNdx);
->>>>>>> 4c3f229b
+
             rs.close();
             prep.close();
         }
@@ -613,7 +561,6 @@
         conn.close();
         deleteDb("commonTableExpressionQueries");
     }     
-<<<<<<< HEAD
 
     private void testRecursiveTableInCreateView() throws Exception {    
         String SETUP_SQL = ""
@@ -661,7 +608,4 @@
         testRepeatedQueryWithSetup(maxRetries, expectedRowData, expectedColumnNames, expectedNumbeOfRows, SETUP_SQL,
                 WITH_QUERY);
     }
-}
-=======
-}
->>>>>>> 4c3f229b
+}