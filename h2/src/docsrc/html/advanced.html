--- conflicted
+++ resolved
@@ -1430,19 +1430,7 @@
 
 <h2 id="spatial_features">Spatial Features</h2>
 <p>
-<<<<<<< HEAD
-H2 supports the vectorial and raster geometry data type. However it need an
-    external dependency named <a href="http://tsusiatsoftware.net/jts/main.html">
-    JTS Topology Suite</a>.To run the H2 Console tool with the JTS tool, you
-    need to download the <a href="http://search.maven.org/remotecontent?filepath=com/vividsolutions/jts/1.13/jts-1.13.jar">JTS 1.13 jar file</a>
-and place it in the h2 bin directory.
-
-Run H2 as usual.
-
-Here is an example SQL script to create a table with a spatial column and
-    a spatial index:
-=======
-H2 supports the geometry data type and spatial indexes if
+H2 supports the geometry and raster data type and spatial indexes if
 the <a href="http://tsusiatsoftware.net/jts/main.html">JTS Topology Suite</a>
 is in the classpath.
 To run the H2 Console tool with the JTS tool, you need to download the
@@ -1456,7 +1444,6 @@
 </pre>
 <p>
 Here is an example SQL script to create a table with a spatial column and index:
->>>>>>> 076e7531
 </p>
 <pre>
 CREATE TABLE GEO_TABLE(GID SERIAL, THE_GEOM GEOMETRY);
