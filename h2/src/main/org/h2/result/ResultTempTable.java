/*
 * Copyright 2004-2018 H2 Group. Multiple-Licensed under the MPL 2.0,
 * and the EPL 1.0 (http://h2database.com/html/license.html).
 * Initial Developer: H2 Group
 */
package org.h2.result;

import java.util.ArrayList;
import java.util.Arrays;
import org.h2.command.ddl.CreateTableData;
import org.h2.engine.Constants;
import org.h2.engine.Database;
import org.h2.engine.Session;
import org.h2.expression.Expression;
import org.h2.index.Cursor;
import org.h2.index.Index;
import org.h2.index.IndexType;
import org.h2.schema.Schema;
import org.h2.table.Column;
import org.h2.table.IndexColumn;
import org.h2.table.Table;
import org.h2.value.Value;
import org.h2.value.ValueNull;

/**
 * This class implements the temp table buffer for the LocalResult class.
 */
public class ResultTempTable implements ResultExternal {

    private static final String COLUMN_NAME = "DATA";
    private final boolean distinct;
    private final SortOrder sort;
    private Index index;
    private final Session session;
    private Table table;
    private Cursor resultCursor;
    private int rowCount;
    private final int columnCount;

    private final ResultTempTable parent;
    private boolean closed;
    private int childCount;
    private final boolean containsLob;

    ResultTempTable(Session session, Expression[] expressions, boolean distinct, SortOrder sort) {
        this.session = session;
        this.distinct = distinct;
        this.sort = sort;
        this.columnCount = expressions.length;
        Schema schema = session.getDatabase().getSchema(Constants.SCHEMA_MAIN);
        CreateTableData data = new CreateTableData();
        boolean b = false;
        for (int i = 0; i < expressions.length; i++) {
            int type = expressions[i].getType();
            Column col = new Column(COLUMN_NAME + i,
                    type);
<<<<<<< HEAD
            if (type == Value.CLOB || type == Value.BLOB || type == Value
                    .RASTER) {
                containsLob = true;
=======
            if (type == Value.CLOB || type == Value.BLOB) {
                b = true;
>>>>>>> 5e78f932
            }
            data.columns.add(col);
        }
        containsLob = b;
        data.id = session.getDatabase().allocateObjectId();
        data.tableName = "TEMP_RESULT_SET_" + data.id;
        data.temporary = true;
        data.persistIndexes = false;
        data.persistData = true;
        data.create = true;
        data.session = session;
        table = schema.createTable(data);
        if (sort != null || distinct) {
            createIndex();
        }
        parent = null;
    }

    private ResultTempTable(ResultTempTable parent) {
        this.parent = parent;
        this.columnCount = parent.columnCount;
        this.distinct = parent.distinct;
        this.session = parent.session;
        this.table = parent.table;
        this.index = parent.index;
        this.rowCount = parent.rowCount;
        this.sort = parent.sort;
        this.containsLob = parent.containsLob;
        reset();
    }

    private void createIndex() {
        IndexColumn[] indexCols = null;
        // If we need to do distinct, the distinct columns may not match the
        // sort columns. So we need to disregard the sort. Not ideal.
        if (sort != null && !distinct) {
            int[] colIndex = sort.getQueryColumnIndexes();
            indexCols = new IndexColumn[colIndex.length];
            for (int i = 0; i < colIndex.length; i++) {
                IndexColumn indexColumn = new IndexColumn();
                indexColumn.column = table.getColumn(colIndex[i]);
                indexColumn.sortType = sort.getSortTypes()[i];
                indexColumn.columnName = COLUMN_NAME + i;
                indexCols[i] = indexColumn;
            }
        } else {
            indexCols = new IndexColumn[columnCount];
            for (int i = 0; i < columnCount; i++) {
                IndexColumn indexColumn = new IndexColumn();
                indexColumn.column = table.getColumn(i);
                indexColumn.columnName = COLUMN_NAME + i;
                indexCols[i] = indexColumn;
            }
        }
        String indexName = table.getSchema().getUniqueIndexName(session,
                table, Constants.PREFIX_INDEX);
        int indexId = session.getDatabase().allocateObjectId();
        IndexType indexType = IndexType.createNonUnique(true);
        index = table.addIndex(session, indexName, indexId, indexCols,
                indexType, true, null);
    }

    @Override
    public synchronized ResultExternal createShallowCopy() {
        if (parent != null) {
            return parent.createShallowCopy();
        }
        if (closed) {
            return null;
        }
        childCount++;
        return new ResultTempTable(this);
    }

    @Override
    public int removeRow(Value[] values) {
        Row row = convertToRow(values);
        Cursor cursor = find(row);
        if (cursor != null) {
            row = cursor.get();
            table.removeRow(session, row);
            rowCount--;
        }
        return rowCount;
    }

    @Override
    public boolean contains(Value[] values) {
        return find(convertToRow(values)) != null;
    }

    @Override
    public int addRow(Value[] values) {
        Row row = convertToRow(values);
        if (distinct) {
            Cursor cursor = find(row);
            if (cursor == null) {
                table.addRow(session, row);
                rowCount++;
            }
        } else {
            table.addRow(session, row);
            rowCount++;
        }
        return rowCount;
    }

    @Override
    public int addRows(ArrayList<Value[]> rows) {
        // speeds up inserting, but not really needed:
        if (sort != null) {
            sort.sort(rows);
        }
        for (Value[] values : rows) {
            addRow(values);
        }
        return rowCount;
    }

    private synchronized void closeChild() {
        if (--childCount == 0 && closed) {
            dropTable();
        }
    }

    @Override
    public synchronized void close() {
        if (closed) {
            return;
        }
        closed = true;
        if (parent != null) {
            parent.closeChild();
        } else {
            if (childCount == 0) {
                dropTable();
            }
        }
    }

    private void dropTable() {
        if (table == null) {
            return;
        }
        if (containsLob) {
            // contains BLOB or CLOB: can not truncate now,
            // otherwise the BLOB and CLOB entries are removed
            return;
        }
        try {
            Database database = session.getDatabase();
            // Need to lock because not all of the code-paths
            // that reach here have already taken this lock,
            // notably via the close() paths.
            synchronized (session) {
                synchronized (database) {
                    table.truncate(session);
                }
            }
            // This session may not lock the sys table (except if it already has
            // locked it) because it must be committed immediately, otherwise
            // other threads can not access the sys table. If the table is not
            // removed now, it will be when the database is opened the next
            // time. (the table is truncated, so this is just one record)
            if (!database.isSysTableLocked()) {
                Session sysSession = database.getSystemSession();
                table.removeChildrenAndResources(sysSession);
                if (index != null) {
                    // need to explicitly do this,
                    // as it's not registered in the system session
                    session.removeLocalTempTableIndex(index);
                }
                // the transaction must be committed immediately
                // TODO this synchronization cascade is very ugly
                synchronized (session) {
                    synchronized (sysSession) {
                        synchronized (database) {
                            sysSession.commit(false);
                        }
                    }
                }
            }
        } finally {
            table = null;
        }
    }

    @Override
    public void done() {
        // nothing to do
    }

    @Override
    public Value[] next() {
        if (resultCursor == null) {
            Index idx;
            if (distinct || sort != null) {
                idx = index;
            } else {
                idx = table.getScanIndex(session);
            }
            if (session.getDatabase().getMvStore() != null) {
                // sometimes the transaction is already committed,
                // in which case we can't use the session
                if (idx.getRowCount(session) == 0 && rowCount > 0) {
                    // this means querying is not transactional
                    resultCursor = idx.find((Session) null, null, null);
                } else {
                    // the transaction is still open
                    resultCursor = idx.find(session, null, null);
                }
            } else {
                resultCursor = idx.find(session, null, null);
            }
        }
        if (!resultCursor.next()) {
            return null;
        }
        Row row = resultCursor.get();
        return row.getValueList();
    }

    @Override
    public void reset() {
        resultCursor = null;
    }

    private Row convertToRow(Value[] values) {
        if (values.length < columnCount) {
            Value[] v2 = Arrays.copyOf(values, columnCount);
            for (int i = values.length; i < columnCount; i++) {
                v2[i] = ValueNull.INSTANCE;
            }
            values = v2;
        }
        return session.createRow(values, Row.MEMORY_CALCULATE);
    }

    private Cursor find(Row row) {
        if (index == null) {
            // for the case "in(select ...)", the query might
            // use an optimization and not create the index
            // up front
            createIndex();
        }
        Cursor cursor = index.find(session, row, row);
        while (cursor.next()) {
            SearchRow found = cursor.getSearchRow();
            boolean ok = true;
            Database db = session.getDatabase();
            for (int i = 0; i < row.getColumnCount(); i++) {
                if (!db.areEqual(row.getValue(i), found.getValue(i))) {
                    ok = false;
                    break;
                }
            }
            if (ok) {
                return cursor;
            }
        }
        return null;
    }

}
<|MERGE_RESOLUTION|>--- conflicted
+++ resolved
@@ -54,14 +54,8 @@
             int type = expressions[i].getType();
             Column col = new Column(COLUMN_NAME + i,
                     type);
-<<<<<<< HEAD
-            if (type == Value.CLOB || type == Value.BLOB || type == Value
-                    .RASTER) {
-                containsLob = true;
-=======
             if (type == Value.CLOB || type == Value.BLOB) {
                 b = true;
->>>>>>> 5e78f932
             }
             data.columns.add(col);
         }
