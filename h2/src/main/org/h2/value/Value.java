--- conflicted
+++ resolved
@@ -327,13 +327,9 @@
         case ARRAY:
             return 50_000;
         case RESULT_SET:
-<<<<<<< HEAD
-            return 51;
+            return 51_000;
         case ENUM:
-            return 52;
-=======
-            return 51_000;
->>>>>>> 840bfed4
+            return 52_000;
         default:
             if (JdbcUtils.customDataTypesHandler != null) {
                 return JdbcUtils.customDataTypesHandler.getDataTypeOrder(type);
