--- conflicted
+++ resolved
@@ -1,17 +1,7 @@
 /*
-<<<<<<< HEAD
-<<<<<<< HEAD
- * Copyright 2004-2014 H2 Group. Multiple-Licensed under the MPL 2.0,
-=======
  * Copyright 2004-2018 H2 Group. Multiple-Licensed under the MPL 2.0,
->>>>>>> d64f8cd9
  * and the EPL 1.0 (http://h2database.com/html/license.html).
  * Initial Developer: H2 Group
-=======
- * Copyright 2004-2013 H2 Group. Multiple-Licensed under the H2 License, Version
- * 1.0, and under the Eclipse Public License, Version 1.0
- * (http://h2database.com/html/license.html). Initial Developer: H2 Group
->>>>>>> oldh2repo/h2raster_2014_03_18
  */
 package org.h2.index;
 
