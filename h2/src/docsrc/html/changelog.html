<!DOCTYPE html PUBLIC "-//W3C//DTD XHTML 1.0 Strict//EN" "http://www.w3.org/TR/xhtml1/DTD/xhtml1-strict.dtd">
<!--
Copyright 2004-2014 H2 Group. Multiple-Licensed under the MPL 2.0, Version 1.0,
and under the Eclipse Public License, Version 1.0
Initial Developer: H2 Group
-->
<html xmlns="http://www.w3.org/1999/xhtml" lang="en" xml:lang="en">
<head><meta http-equiv="Content-Type" content="text/html;charset=utf-8" />
<meta name="viewport" content="width=device-width, initial-scale=1" />
<title>
Change Log
</title>
<link rel="stylesheet" type="text/css" href="stylesheet.css" />
<!-- [search] { -->
<script type="text/javascript" src="navigation.js"></script>
</head><body onload="frameMe();">
<table class="content"><tr class="content"><td class="content"><div class="contentDiv">
<!-- } -->

<h1>Change Log</h1>

<h2>Next Version (unreleased)</h2>
<ul>
<<<<<<< HEAD
<li>Added API for handling custom data types (System property "h2.customDataTypesHandler", API org.h2.api.CustomDataTypesHandler).
=======
<li>Added support for invisible columns.
>>>>>>> 237dda41
</li>
</ul>

<h2>Version 1.4.194 (2017-03-10)</h2>
<ul>
<li>Issue #453: MVStore setCacheSize() should also limit the cacheChunkRef.
</li>
<li>Issue #448: Newly added TO_DATE and TO_TIMESTAMP functions have wrong datatype.
</li>
<li>The "nioMemLZF" filesystem now supports an extra option "nioMemLZF:12:" to tweak the size of the compress later cache.
</li>
<li>Various multi-threading fixes and optimisations to the "nioMemLZF" filesystem.
</li>
<li><strong>[API CHANGE]</strong> #439: the JDBC type of TIMESTAMP WITH TIME ZONE
changed from Types.OTHER (1111) to Types.TIMESTAMP_WITH_TIMEZONE (2014)
</li>
<li>#430: Subquery not cached if number of rows exceeds MAX_MEMORY_ROWS.
</li>
<li>#411: "TIMEZONE" should be "TIME ZONE" in type "TIMESTAMP WITH TIMEZONE".
</li>
<li>PR #418, Implement Connection#createArrayOf and PreparedStatement#setArray.
</li>
<li>PR #427, Add MySQL compatibility functions UNIX_TIMESTAMP, FROM_UNIXTIME and DATE.
</li>
<li>#429: Tables not found : Fix some Turkish locale bugs around uppercasing.
</li>
<li>Fixed bug in metadata locking, obscure combination of DDL and SELECT SEQUENCE.NEXTVAL required.
</li>
<li>Added index hints: SELECT * FROM TEST USE INDEX (idx1, idx2).
</li>
<li>Add a test case to ensure that spatial index is used with and order by command by Fortin N.
</li>
<li>Fix multi-threaded mode update exception "NullPointerException", test case by Anatolii K.
</li>
<li>Fix multi-threaded mode insert exception "Unique index or primary key violation", test case by Anatolii K.
</li>
<li>Implement ILIKE operator for case-insensitive matching.
</li>
<li>Optimise LIKE queries for the common cases of '%Foo' and '%Foo%'.
</li>
<li>Issue #387: H2 MSSQL Compatibility Mode - Support uniqueidentifier.
</li>
<li>Issue #401: NPE in "SELECT DISTINCT * ORDER BY".
</li>
<li>Added BITGET function.
</li>
<li>Fixed bug in FilePathRetryOnInterrupt that caused infinite loop.
</li>
<li>PR #389, Handle LocalTime with nanosecond resolution, patch by katzyn.
</li>
<li>PR #382, Recover for "page store" H2 breaks LOBs consistency, patch by vitalus.
</li>
<li>PR #393, Run tests on Travis, patch by marschall.
</li>
<li>Fix bug in REGEX_REPLACE, not parsing the mode parameter.
</li>
<li>ResultSet.getObject(..., Class) threw a ClassNotFoundException if the JTS suite was not in the classpath.
</li>
<li>File systems: the "cache:" file system, and the
    compressed in-memory file systems memLZF and nioMemLZF did not
    correctly support concurrent reading and writing.
</li>
<li>TIMESTAMP WITH TIMEZONE: serialization for the PageStore was broken.
</li>
</ul>

<h2>Version 1.4.193 (2016-10-31)</h2>
<ul>
<li>PR #386: Add JSR-310 Support (introduces JTS dependency fixed in 1.4.194)
</li>
<li>WARNING: THE MERGE BELOW WILL AFFECT ANY 'TIMESTAMP WITH TIMEZONE' INDEXES. You will need to drop and recreate any such indexes.
</li>
<li>PR #364: fix compare TIMESTAMP WITH TIMEZONE
</li>
<li>Fix bug in picking the right index for INSERT..ON DUPLICATE KEY UPDATE when there are both UNIQUE and PRIMARY KEY constraints.
</li>
<li>Issue #380: Error Analyzer doesn't show source code
</li>
<li>Remove the "TIMESTAMP UTC" datatype, an experiment that was never finished.
</li>
<li>PR #363: Added support to define last IDENTIFIER on a Trigger.
</li>
<li>PR #366: Tests for timestamps
</li>
<li>PR #361: Improve TimestampWithTimeZone javadoc
</li>
<li>PR #360: Change getters in TimestampWithTimeZone to int
</li>
<li>PR #359: Added missing source encoding. Assuming UTF-8.
</li>
<li>PR #353: Add support for converting JAVA_OBJECT to UUID
</li>
<li>PR #358: Add support for getObject(int|String, Class)
</li>
<li>PR #357: Server: use xdg-open to open the WebConsole in the user's preferred browser on Linux
</li>
<li>PR #356: Support for BEFORE and AFTER clauses when using multiple columns in ALTER TABLE ADD
</li>
<li>PR #351: Respect format codes from Bind message when sending results
</li>
<li>ignore summary line when compiling stored procedure
</li>
<li>PR #348: pg: send RowDescription in response to Describe (statement variant), patch by kostya-sh
</li>
<li>PR #337: Update russian translation, patch by avp1983
</li>
<li>PR #329: Update to servlet API version 3.1.0 from 3.0.1, patch by Mat Booth
</li>
<li>PR #331: ChangeFileEncryption progress logging ignores -quiet flag, patch by Stefan Bodewig
</li>
<li>PR #325: Make Row an interface
</li>
<li>PR #323: Regular expression functions (REGEXP_REPLACE, REGEXP_LIKE) enhancement, patch by Akkuzin
</li>
<li>Use System.nanoTime for measuring query statistics
</li>
<li>Issue #324: Deadlock when sending BLOBs over TCP
</li>
<li>Fix for creating and accessing views in MULTITHREADED mode, test-case courtesy of Daniel Rosenbaum
</li>
<li>Issue #266: Spatial index not updating, fixed by merging PR #267
</li>
<li>PR #302: add support for "with"-subqueries into "join" & "sub-query" statements
</li>
<li>Issue #299: Nested derived tables did not always work as expected.
</li>
<li>Use interfaces to replace the java version templating, idea from Lukas Eder.
</li>
<li>Issue #295: JdbcResultSet.getObject(int, Class) returns null instead of throwing.
</li>
<li>Mac OS X: Console tool process did not stop on exit.
</li>
<li>MVStoreTool: add "repair" feature.
</li>
<li>Garbage collection of unused chunks should be faster still.
</li>
<li>MVStore / transaction store: opening a store in read-only mode does no longer loop.
</li>
<li>MVStore: disabled the file system cache by default, because it limits concurrency
    when using larger databases and many threads.
    To re-enable, use the file name prefix "cache:".
</li>
<li>MVStore: add feature to set the cache concurrency.
</li>
<li>File system nioMemFS: support concurrent reads.
</li>
<li>File systems: the compressed in-memory file systems now compress better.
</li>
<li>LIRS cache: improved hit rate because now added entries get hot if they
    were in the non-resident part of the cache before.
</li>
</ul>

<h2>Version 1.4.192 Beta (2016-05-26)</h2>
<ul>
<li>Garbage collection of unused chunks should now be faster.
</li>
<li>Prevent people using unsupported combination of auto-increment columns and clustering mode.
</li>
<li>Support for DB2 time format, patch by Niklas Mehner
</li>
<li>Added support for Connection.setClientInfo() in compatibility modes for DB2, Postgresql, Oracle and MySQL.
</li>
<li>Issue #249: Clarify license declaration in Maven POM xml
</li>
<li>Fix NullPointerException in querying spatial data through a sub-select.
</li>
<li>Fix bug where a lock on the SYS table was not released when closing a session that contained a temp
table with an LOB column.
</li>
<li>Issue #255: ConcurrentModificationException with multiple threads in embedded mode and temporary LOBs
</li>
<li>Issue #235: Anonymous SSL connections fail in many situations
</li>
<li>Fix race condition in FILE_LOCK=SOCKET, which could result in the watchdog thread not running
</li>
<li>Experimental support for datatype TIMESTAMP WITH TIMEZONE
</li>
<li>Add support for ALTER TABLE ... RENAME CONSTRAINT .. TO ...
</li>
<li>Add support for PostgreSQL ALTER TABLE ... RENAME COLUMN .. TO ...
</li>
<li>Add support for ALTER SCHEMA [ IF EXISTS ]
</li>
<li>Add support for ALTER TABLE [ IF EXISTS ]
</li>
<li>Add support for ALTER VIEW [ IF EXISTS ]
</li>
<li>Add support for ALTER INDEX [ IF EXISTS ]
</li>
<li>Add support for ALTER SEQUENCE [ IF EXISTS ]
</li>
<li>Improve performance of cleaning up temp tables - patch from Eric Faulhaber.
</li>
<li>Fix bug where table locks were not dropped when the connection closed
</li>
<li>Fix extra CPU usage caused by query planner enhancement in 1.4.191
</li>
<li>improve performance of queries that use LIKE 'foo%' - 10x in the case of one of my queries
</li>
<li>The function IFNULL did not always return the result in the right data type.
</li>
<li>Issue #231: Possible infinite loop when initializing the ObjectDataType class
    when concurrently writing into MVStore.
</li>
</ul>

<h2>Version 1.4.191 Beta (2016-01-21)</h2>
<ul>
<li>TO_DATE and TO_TIMESTAMP functions. Thanks a lot to Sam Blume for the patch!
</li>
<li>Issue #229: DATEDIFF does not work for 'WEEK'.
</li>
<li>Issue #156: Add support for getGeneratedKeys() when executing commands via PreparedStatement#executeBatch.
</li>
<li>Issue #195: The new Maven uses a .cmd file instead of a .bat file.
</li>
<li>Issue #212: EXPLAIN PLAN for UPDATE statement did not display LIMIT expression.
</li>
<li>Support OFFSET without LIMIT in SELECT.
</li>
<li>Improve error message for METHOD_NOT_FOUND_1/90087.
</li>
<li>CLOB and BLOB objects of removed rows were sometimes kept in the database file.
</li>
<li>Server mode: executing "shutdown" left a thread on the server.
</li>
<li>The condition "in(select...)" did not work correctly in some cases if the subquery had an "order by".
</li>
<li>Issue #184: The Platform-independent zip had Windows line endings in Linux scripts.
</li>
<li>Issue #186: The "script" command did not include sequences of temporary tables.
</li>
<li>Issue #115: to_char fails with pattern FM0D099.
</li>
</ul>

<h2>Version 1.4.190 Beta (2015-10-11)</h2>
<ul>
<li>Pull request #183: optimizer hints (so far without special SQL syntax).
</li>
<li>Issue #180: In MVCC mode, executing UPDATE and SELECT ... FOR UPDATE
    simultaneously silently can drop rows.
</li>
<li>PageStore storage: the cooperative file locking mechanism
    did not always work as expected (with very slow computers).
</li>
<li>Temporary CLOB and BLOB objects are now removed while the database is open
    (and not just when closing the database).
</li>
<li>MVStore CLOB and BLOB larger than about 25 MB: An exception could be thrown
    when using the MVStore storage.
</li>
<li>Add FILE_WRITE function. Patch provided by Nicolas Fortin
    (Lab-STICC - CNRS UMR 6285 and Ecole Centrale de Nantes)
</li>
</ul>

<h2>Version 1.4.189 Beta (2015-09-13)</h2>
<ul>
<li>Add support for dropping multiple columns in ALTER TABLE DROP COLUMN...
</li>
<li>Fix bug in XA management when doing rollback after prepare. Patch by Stephane Lacoin.
</li>
<li>MVStore CLOB and BLOB: An exception with the message "Block not found" could be thrown
    when using the MVStore storage, when copying LOB objects
    (for example due to "alter table" on a table with a LOB object),
    and then re-opening the database.
</li>
<li>Fix for issue #171: Broken QueryStatisticsData duration data when trace level smaller than TraceSystem.INFO
</li>
<li>Pull request #170: Added SET QUERY_STATISTICS_MAX_ENTRIES
</li>
<li>Pull request #165: Fix compatibility postgresql function string_agg
</li>
<li>Pull request #163: improved performance when not using the default timezone.
</li>
<li>Local temporary tables with many rows did not work correctly due to automatic analyze.
</li>
<li>Server mode: concurrently using the same connection could throw an exception
    "Connection is broken: unexpected status".
</li>
<li>Performance improvement for metadata queries that join against the COLUMNS metadata table.
</li>
<li>An ArrayIndexOutOfBoundsException was thrown in some cases
    when opening an old version 1.3 database, or an 1.4 database with
    both "mv_store=false" and the system property "h2.storeLocalTime" set to false.
    It mainly showed up with an index on a time, date, or timestamp column.
    The system property "h2.storeLocalTime" is no longer supported
    (MVStore databases always store local time, and PageStore now databases never do).
</li>
</ul>

<h2>Version 1.4.188 Beta (2015-08-01)</h2>
<ul>
<li>Server mode: CLOB processing for texts larger than about 1 MB sometimes did not work.
</li>
<li>Server mode: BLOB processing for binaries larger than 2 GB did not work.
</li>
<li>Multi-threaded processing: concurrent deleting the same row could throw the exception
    "Row not found when trying to delete".
</li>
<li>MVStore transactions: a thread could see a change of a different thread
    within a different map. Pull request #153.
</li>
<li>H2 Console: improved IBM DB2 compatibility.
</li>
<li>A thread deadlock detector (disabled by default) can help
    detect and analyze Java level deadlocks.
    To enable, set the system property "h2.threadDeadlockDetector" to true.
</li>
<li>Performance improvement for metadata queries that join against the COLUMNS metadata table.
</li>
<li>MVStore: power failure could corrupt the store, if writes were re-ordered.
</li>
<li>For compatibility with other databases, support for (double and float)
    -0.0 has been removed. 0.0 is used instead.
</li>
<li>Fix for #134, Column name with a # character. Patch by bradmesserle.
</li>
<li>In version 1.4.186, "order by" was broken in some cases
    due to the change "Make the planner use indexes for sorting when doing a GROUP BY".
    The change was reverted.
</li>
<li>Pull request #146: Improved CompareMode.
</li>
<li>Fix for #144, JdbcResultSet.setFetchDirection() throws "Feature not supported".
</li>
<li>Fix for issue #143, deadlock between two sessions hitting the same sequence on a column.
</li>
<li>Pull request #137: SourceCompiler should not throw a syntax error on javac warning.
</li>
<li>MVStore: out of memory while storing could corrupt the store
    (theoretically, a rollback would be possible, but this case is not yet implemented).
</li>
<li>The compressed in-memory file systems (memLZF:) could not be used in the MVStore.
</li>
<li>The in-memory file systems (memFS: and memLZF:) did not support files larger than 2 GB
    due to an integer overflow.
</li>
<li>Pull request #138: Added the simple Oracle function: ORA_HASH (+ tests) #138
</li>
<li>Timestamps in the trace log follow the format (yyyy-MM-dd HH:mm:ss) instead
of the old format (MM-dd HH:mm:ss). Patch by Richard Bull.
</li>
<li>Pull request #125: Improved Oracle compatibility with "truncate" with timestamps and dates.
</li>
<li>Pull request #127: Linked tables now support geometry columns.
</li>
<li>ABS(CAST(0.0 AS DOUBLE)) returned -0.0 instead of 0.0.
</li>
<li>BNF auto-completion failed with unquoted identifiers.
</li>
<li>Oracle compatibility: empty strings were not converted to NULL when using prepared statements.
</li><li>PostgreSQL compatibility: new syntax "create index ... using ...".
</li><li>There was a bug in DataType.convertToValue when reading a ResultSet from a ResultSet.
</li><li>Pull request #116: Improved concurrency in the trace system.
</li><li>Issue 609: the spatial index did not support NULL.
</li><li>Granting a schema is now supported.
</li><li>Linked tables did not work when a function-based index is present (Oracle).
</li><li>Creating a user with a null password, salt, or hash threw a NullPointerException.
</li><li>Foreign key: don't add a single column index if column
    is leading key of existing index.
</li><li>Pull request #4: Creating and removing temporary tables was getting
    slower and slower over time, because an internal object id was allocated but
    never de-allocated.
</li><li>Issue 609: the spatial index did not support NULL with update and delete operations.
</li><li>Pull request #2: Add external metadata type support (table type "external")
</li><li>MS SQL Server: the CONVERT method did not work in views
    and derived tables.
</li><li>Java 8 compatibility for "regexp_replace".
</li><li>When in cluster mode, and one of the nodes goes down,
    we need to log the problem with priority "error", not "debug"
</li></ul>

<h2>Version 1.4.187 Beta (2015-04-10)</h2>
<ul><li>MVStore: concurrent changes to the same row could result in
    the exception "The transaction log might be corrupt for key ...".
    This could only be reproduced with 3 or more threads.
</li><li>Results with CLOB or BLOB data are no longer reused.
</li><li>References to BLOB and CLOB objects now have a timeout.
    The configuration setting is LOB_TIMEOUT (default 5 minutes).
    This should avoid growing the database file if there are many queries that return BLOB or CLOB objects,
    and the database is not closed for a longer time.
</li><li>MVStore: when committing a session that removed LOB values,
    changes were flushed unnecessarily.
</li><li>Issue 610: possible integer overflow in WriteBuffer.grow().
</li><li>Issue 609: the spatial index did not support NULL (ClassCastException).
</li><li>MVStore: in some cases, CLOB/BLOB data blocks were removed
    incorrectly when opening a database.
</li><li>MVStore: updates that affected many rows were were slow
    in some cases if there was a secondary index.
</li><li>Using "runscript" with autocommit disabled could result
    in a lock timeout on the internal table "SYS".
</li><li>Issue 603: there was a memory leak when using H2 in a web application.
    Apache Tomcat logged an error message: "The web application ...
    created a ThreadLocal with key of type [org.h2.util.DateTimeUtils$1]".
</li><li>When using the MVStore,
    running a SQL script generate by the Recover tool from a PageStore file
    failed with a strange error message (NullPointerException),
    now a clear error message is shown.
</li><li>Issue 605: with version 1.4.186, opening a database could result in
    an endless loop in LobStorageMap.init.
</li><li>Queries that use the same table alias multiple times now work.
    Before, the select expression list was expanded incorrectly.
    Example: "select * from a as x, b as x".
</li><li>The MySQL compatibility feature "insert ... on duplicate key update"
    did not work with a non-default schema.
</li><li>Issue 599: the condition "in(x, y)" could not be used in the select list
    when using "group by".
</li><li>The LIRS cache could grow larger than the allocated memory.
</li><li>A new file system implementation that re-opens the file if it was closed due
    to the application calling Thread.interrupt(). File name prefix "retry:".
    Please note it is strongly recommended to avoid calling Thread.interrupt;
    this is a problem for various libraries, including Apache Lucene.
</li><li>MVStore: use RandomAccessFile file system if the file name starts with "file:".
</li><li>Allow DATEADD to take a long value for count when manipulating milliseconds.
</li><li>When using MV_STORE=TRUE and the SET CACHE_SIZE setting, the cache size was incorrectly set,
    so that it was effectively 1024 times smaller than it should be.
</li><li>Concurrent CREATE TABLE... IF NOT EXISTS in the presence of MULTI_THREAD=TRUE could
    throw an exception.
</li><li>Fix bug in MVStore when creating lots of temporary tables, where we could run out of
    transaction IDs.
</li><li>Add support for PostgreSQL STRING_AGG function. Patch by Fred Aquiles.
</li><li>Fix bug in "jdbc:h2:nioMemFS" isRoot() function.
    Also, the page size was increased to 64 KB.
</li></ul>

<h2>Version 1.4.186 Beta (2015-03-02)</h2>
<ul><li>The Servlet API 3.0.1 is now used, instead of 2.4.
</li><li>MVStore: old chunks no longer removed in append-only mode.
</li><li>MVStore: the cache for page references could grow far too big, resulting in out of memory in some cases.
</li><li>MVStore: orphaned lob objects were not correctly removed in some cases,
    making the database grow unnecessarily.
</li><li>MVStore: the maximum cache size was artificially limited to 2 GB
    (due to an integer overflow).
</li><li>MVStore / TransactionStore: concurrent updates could result in a
    "Too many open transactions" exception.
</li><li>StringUtils.toUpperEnglish now has a small cache.
    This should speed up reading from a ResultSet when using the column name.
</li><li>MVStore: up to 65535 open transactions are now supported.
    Previously, the limit was at most 65535 transactions between the oldest open and the
    newest open transaction (which was quite a strange limit).
</li><li>The default limit for in-place LOB objects was changed from 128 to 256 bytes.
    This is because each read creates a reference to a LOB, and maintaining the references
    is a big overhead. With the higher limit, less references are needed.
</li><li>Tables without columns didn't work.
    (The use case for such tables is testing.)
</li><li>The LIRS cache now resizes the table automatically in all cases
    and no longer needs the averageMemory configuration.
</li><li>Creating a linked table from an MVStore database to a non-MVStore database
    created a second (non-MVStore) database file.
</li><li>In version 1.4.184, a bug was introduced that broke queries
    that have both joins and wildcards, for example:
    select * from dual join(select x from dual) on 1=1
</li><li>Issue 598: parser fails on timestamp "24:00:00.1234" - prevent the creation of out-of-range time values.
</li><li>Allow declaring triggers as source code (like functions). Patch by Sylvain Cuaz.
</li><li>Make the planner use indexes for sorting when doing a GROUP BY where
    all of the GROUP BY columns are not mentioned in the select. Patch by Frederico (zepfred).
</li><li>PostgreSQL compatibility: generate_series (as an alias for system_range). Patch by litailang.
</li><li>Fix missing "column" type in right-hand parameter in ConditionIn. Patch by Arnaud Thimel.
</li></ul>

<h2>Version 1.4.185 Beta (2015-01-16)</h2>
<ul><li>In version 1.4.184, "group by" ignored the table name,
    and could pick a select column by mistake.
    Example: select 0 as x from system_range(1, 2) d group by d.x;
</li><li>New connection setting "REUSE_SPACE" (default: true). If disabled,
    all changes are appended to the database file, and existing content is never overwritten.
    This allows to rollback to a previous state of the database by truncating
    the database file.
</li><li>Issue 587: MVStore: concurrent compaction and store operations could result in an IllegalStateException.
</li><li>Issue 594: Profiler.copyInThread does not work properly.
</li><li>Script tool: Now, SCRIPT ... TO is always used (for higher speed and lower disk space usage).
</li><li>Script tool: Fix parsing of BLOCKSIZE parameter, original patch by Ken Jorissen.
</li><li>Fix bug in PageStore#commit method - when the ignoreBigLog flag was set,
    the logic that cleared the flag could never be reached, resulting in performance degradation.
    Reported by Alexander Nesterov.
</li><li>Issue 552: Implement BIT_AND and BIT_OR aggregate functions.
</li></ul>

<h2>Version 1.4.184 Beta (2014-12-19)</h2>
<ul><li>In version 1.3.183, indexes were not used if the table contains
    columns with a default value generated by a sequence.
    This includes tables with identity and auto-increment columns.
    This bug was introduced by supporting "rownum" in views and derived tables.
</li><li>MVStore: imported BLOB and CLOB data sometimes disappeared.
    This was caused by a bug in the ObjectDataType comparison.
</li><li>Reading from a StreamStore now throws an
    IOException if the underlying data doesn't exist.
</li><li>MVStore: if there is an exception while saving, the store is now in all cases immediately closed.
</li><li>MVStore: the dump tool could go into an endless loop for some files.
</li><li>MVStore: recovery for a database with many CLOB or BLOB entries is now much faster.
</li><li>Group by with a quoted select column name alias didn't work. Example:
    select 1 "a" from dual group by "a"
</li><li>Auto-server mode: the host name is now stored in the .lock.db file.
</li></ul>

<h2>Version 1.4.183 Beta (2014-12-13)</h2>
<ul><li>MVStore: the default auto-commit buffer size is now about twice as big.
    This should reduce the database file size after inserting a lot of data.
</li><li>The built-in functions "power" and "radians" now always return a double.
</li><li>Using "row_number" or "rownum" in views or derived tables had unexpected results
    if the outer query contained constraints for the given view. Example:
    select b.nr, b.id from (select row_number() over() as nr, a.id as id
    from (select id from test order by name) as a) as b where b.id = 1
</li><li>MVStore: the Recover tool can now deal with more types of corruption in the file.
</li><li>MVStore: the TransactionStore now first needs to be initialized before it can be used.
</li><li>Views and derived tables with equality and range conditions on the same columns
    did not work properly. example: select x from (select x from (select 1 as x)
    where x &gt; 0 and x &lt; 2) where x = 1
</li><li>The database URL setting PAGE_SIZE setting is now also used for the MVStore.
</li><li>MVStore: the default page split size for persistent stores is now 4096
    (it was 16 KB so far). This should reduce the database file size for most situations
    (in some cases, less than half the size of the previous version).
</li><li>With query literals disabled, auto-analyze of a table with CLOB or BLOB did not work.
</li><li>MVStore: use a mark and sweep GC algorithm instead of reference counting,
    to ensure used chunks are never overwrite, even if the reference counting
    algorithm does not work properly.
</li><li>In the multi-threaded mode, updating the column selectivity ("analyze")
    in the background sometimes did not work.
</li><li>In the multi-threaded mode, database metadata operations
    did sometimes not work if the schema was changed at the same time
    (for example, if tables were dropped).
</li><li>Some CLOB and BLOB values could no longer be read when
    the original row was removed (even when using the MVCC mode).
</li><li>The MVStoreTool could throw an IllegalArgumentException.
</li><li>Improved performance for some
    date / time / timestamp conversion operations.
    Thanks to Sergey Evdokimov for reporting the problem.
</li><li>H2 Console: the built-in web server did not work properly
    if an unknown file was requested.
</li><li>MVStore: the jar file is renamed to "h2-mvstore-*.jar" and is
    deployed to Maven separately.
</li><li>MVStore: support for concurrent reads and writes is now enabled by default.
</li><li>Server mode: the transfer buffer size has been changed from 16 KB to 64 KB,
    after it was found that this improves performance on Linux quite a lot.
</li><li>H2 Console and server mode: SSL is now disabled and TLS is used
    to protect against the Poodle SSLv3 vulnerability.
    The system property to disable secure anonymous connections is now
    "h2.enableAnonymousTLS".
    The default certificate is still self-signed, so you need to manually install
    another one if you want to avoid man in the middle attacks.
</li><li>MVStore: the R-tree did not correctly measure the memory usage.
</li><li>MVStore: compacting a store with an R-tree did not always work.
</li><li>Issue 581: When running in LOCK_MODE=0,
        JdbcDatabaseMetaData#supportsTransactionIsolationLevel(TRANSACTION_READ_UNCOMMITTED)
    should return false
</li><li>Fix bug which could generate deadlocks when multiple connections accessed the same table.
</li><li>Some places in the code were not respecting the value set in the "SET MAX_MEMORY_ROWS x" command
</li><li>Fix bug which could generate a NegativeArraySizeException when performing large (>40M) row union operations
</li><li>Fix "USE schema" command for MySQL compatibility, patch by mfulton
</li><li>Parse and ignore the ROW_FORMAT=DYNAMIC MySQL syntax, patch by mfulton
</li></ul>

<h2>Version 1.4.182 Beta (2014-10-17)</h2>
<ul><li>MVStore: improved error messages and logging;
    improved behavior if there is an error when serializing objects.
</li><li>OSGi: the MVStore packages are now exported.
</li><li>With the MVStore option, when using multiple threads
    that concurrently create indexes or tables,
    it was relatively easy to get a lock timeout on the "SYS" table.
</li><li>When using the multi-threaded option, the exception
    "Unexpected code path" could be thrown, specially if the option
    "analyze_auto" was set to a low value.
</li><li>In the server mode, when reading from a CLOB or BLOB, if the connection
    was closed, a NullPointerException could be thrown instead of an exception saying
    the connection is closed.
</li><li>DatabaseMetaData.getProcedures and getProcedureColumns
    could throw an exception if a user defined class is not available.
</li><li>Issue 584: the error message for a wrong sequence definition was wrong.
</li><li>CSV tool: the rowSeparator option is no longer supported,
    as the same can be achieved with the lineSeparator.
</li><li>Descending indexes on MVStore tables did not work properly.
</li><li>Issue 579: Conditions on the "_rowid_" pseudo-column didn't use an index
    when using the MVStore.
</li><li>Fixed documentation that "offset" and "fetch" are also keywords since version 1.4.x.
</li><li>The Long.MIN_VALUE could not be parsed for auto-increment (identity) columns.
</li><li>Issue 573: Add implementation for Methods "isWrapperFor()" and "unwrap()" in
    other JDBC classes.
</li><li>Issue 572: MySQL compatibility for "order by" in update statements.
</li><li>The change in  JDBC escape processing in version 1.4.181 affects both the parser
    (which is running on the server) and the JDBC API (which is running on the client).
    If you (or a tool you use) use the syntax "{t 'time}", or "{ts 'timestamp'}", or "{d 'data'}",
    then both the client and the server need to be upgraded to version 1.4.181 or later.
</li></ul>

<h2>Version 1.4.181 Beta (2014-08-06)</h2>
<ul><li>Improved MySQL compatibility by supporting "use schema".
    Thanks a lot to Karl Pietrzak for the patch!
</li><li>Writing to the trace file is now faster, specially with the debug level.
</li><li>The database option "defrag_always=true" did not work with the MVStore.
</li><li>The JDBC escape syntax {ts 'value'} did not interpret the value as a timestamp.
    The same for {d 'value'} (for date) and {t 'value'} (for time).
    Thanks to Lukas Eder for reporting the issue.
    The following problem was detected after version 1.4.181 was released:
    The change in  JDBC escape processing affects both the parser (which is running on the server)
    and the JDBC API (which is running on the client).
    If you (or a tool you use) use the syntax {t 'time'}, or {ts 'timestamp'}, or {d 'date'},
    then both the client and the server need to be upgraded to version 1.4.181 or later.
</li><li>File system abstraction: support replacing existing files using move
    (currently not for Windows).
</li><li>The statement "shutdown defrag" now compresses the database (with the MVStore).
    This command can greatly reduce the file size, and is relatively fast,
    but is not incremental.
</li><li>The MVStore now automatically compacts the store in the background if there is no read or write activity,
    which should (after some time; sometimes about one minute) reduce the file size.
    This is still work in progress, feedback is welcome!
</li><li>Change default value of PAGE_SIZE from 2048 to 4096 to more closely match most file systems block size
    (PageStore only; the MVStore already used 4096).
</li><li>Auto-scale MAX_MEMORY_ROWS and CACHE_SIZE settings by the amount of available RAM. Gives a better
    out of box experience for people with more powerful machines.
</li><li>Handle tabs like 4 spaces in web console, patch by Martin Grajcar.
</li><li>Issue 573: Add implementation for Methods "isWrapperFor()" and "unwrap()" in JdbcConnection.java,
    patch by BigMichi1.
</li></ul>

<h2>Version 1.4.180 Beta (2014-07-13)</h2>
<ul><li>MVStore: the store is now auto-compacted automatically up to some point,
    to avoid very large file sizes. This area is still work in progress.
</li><li>Sequences of temporary tables (auto-increment or identity columns)
    were persisted unnecessarily in the database file, and were not removed
    when re-opening the database.
</li><li>MVStore: an IndexOutOfBoundsException could sometimes
    occur MVMap.openVersion when concurrently accessing the store.
</li><li>The LIRS cache now re-sizes the internal hash map if needed.
</li><li>Optionally persist session history in the H2 console. (patch from Martin Grajcar)
</li><li>Add client-info property to get the number of servers currently in the cluster
    and which servers that are available. (patch from Nikolaj Fogh)
</li><li>Fix bug in changing encrypted DB password that kept the file handle
    open when the wrong password was supplied. (test case from Jens Hohmuth).
</li><li>Issue 567: H2 hangs for a long time then (sometimes) recovers.
    Introduce a queue when doing table locking to prevent session starvation.
</li></ul>

<h2>Version 1.4.179 Beta (2014-06-23)</h2>
<ul><li>The license was changed to MPL 2.0 (from 1.0) and EPL 1.0.
</li><li>Issue 565: MVStore: concurrently adding LOB objects
    (with MULTI_THREADED option) resulted in a NullPointerException.
</li><li>MVStore: reduced dependencies to other H2 classes.
</li><li>There was a way to prevent a database from being re-opened,
    by creating a column constraint that references a table with a higher id,
    for example with "check" constraints that contains queries.
    This is now detected, and creating the table is prohibited.
    In future versions of H2, most likely creating references to other
    tables will no longer be supported because of such problems.
</li><li>MVStore: descending indexes with "nulls first" did not work as expected
    (null was ordered last).
</li><li>Large result sets now always create temporary tables instead of temporary files.
</li><li>When using the PageStore, opening a database failed in some cases with a NullPointerException
    if temporary tables were used (explicitly, or implicitly when using large result sets).
</li><li>If a database file in the PageStore file format exists, this file and this mode
    is now used, even if the database URL does not contain "MV_STORE=FALSE".
    If a MVStore file exists, it is used.
</li><li>Databases created with version 1.3.175 and earlier
    that contained foreign keys in combination with multi-column indexes
    could not be opened in some cases.
    This was due to a bugfix in version 1.3.176:
    Referential integrity constraints sometimes used the wrong index.
</li><li>MVStore: the ObjectDataType comparison method was incorrect if one
    key was Serializable and the other was of a common class.
</li><li>Recursive queries with many result rows (more than the setting "max_memory_rows")
    did not work correctly.
</li><li>The license has changed to MPL 2.0 + EPL 1.0.
</li><li>MVStore: temporary tables from result sets could survive re-opening a database,
    which could result in a ClassCastException.
</li><li>Issue 566: MVStore: unique indexes that were created later on did not work correctly
    if there were over 5000 rows in the table.
    Existing databases need to be re-created (at least the broken index need to be re-built).
</li><li>MVStore: creating secondary indexes on large tables
    results in missing rows in the index.
</li><li>Metadata: the password of linked tables is now only visible for admin users.
</li><li>For Windows, database URLs of the form "jdbc:h2:/test" where considered
    relative and did not work unless the system property "h2.implicitRelativePath" was used.
</li><li>Windows: using a base directory of "C:/" and similar did not work as expected.
</li><li>Follow JDBC specification on Procedures MetaData, use P0 as
    return type of procedure.
</li><li>Issue 531: IDENTITY ignored for added column.
</li><li>FileSystem: improve exception throwing compatibility with JDK
</li><li>Spatial Index: adjust costs so we do not use the spatial index if the
    query does not contain an intersects operator.
</li><li>Fix multi-threaded deadlock when using a View that includes a TableFunction.
</li><li>Fix bug in dividing very-small BigDecimal numbers.
</li></ul>

<h2>Version 1.4.178 Beta (2014-05-02)</h2>
<ul><li>Issue 559: Make dependency on org.osgi.service.jdbc optional.
</li><li>Improve error message when the user specifies an unsupported combination of database settings.
</li><li>MVStore: in the multi-threaded mode, NullPointerException and other exceptions could occur.
</li><li>MVStore: some database file could not be compacted due to a bug in
    the bookkeeping of the fill rate. Also, database file were compacted quite slowly.
    This has been improved; but more changes in this area are expected.
</li><li>MVStore: support for volatile maps (that don't store changes).
</li><li>MVStore mode: in-memory databases now also use the MVStore.
</li><li>In server mode, appending ";autocommit=false" to the database URL was working,
    but the return value of Connection.getAutoCommit() was wrong.
</li><li>Issue 561: OSGi: the import package declaration of org.h2 excluded version 1.4.
</li><li>Issue 558: with the MVStore, a NullPointerException could occur when using LOBs
    at session commit (LobStorageMap.removeLob).
</li><li>Remove the "h2.MAX_MEMORY_ROWS_DISTINCT" system property to reduce confusion.
    We already have the MAX_MEMORY_ROWS setting which does a very similar thing, and is better documented.
</li><li>Issue 554: Web Console in an IFrame was not fully supported.
</li></ul>

<h2>Version 1.4.177 Beta (2014-04-12)</h2>
<ul><li>By default, the MV_STORE option is enabled, so it is using the new MVStore
    storage. The MVCC setting is by default set to the same values as the MV_STORE setting,
    so it is also enabled by default. For testing, both settings can be disabled by appending
    ";MV_STORE=FALSE" and/or ";MVCC=FALSE" to the database URL.
</li><li>The file locking method 'serialized' is no longer supported.
    This mode might return in a future version,
    however this is not clear right now.
    A new implementation and new tests would be needed.
</li><li>Enable the new storage format for dates (system property "h2.storeLocalTime").
    For the MVStore mode, this is always enabled, but with version 1.4
    this is even enabled in the PageStore mode.
</li><li>Implicit relative paths are disabled (system property "h2.implicitRelativePath"),
    so that the database URL jdbc:h2:test now needs to be written as jdbc:h2:./test.
</li><li>"select ... fetch first 1 row only" is supported with the regular mode.
    This was disabled so far because "fetch" and "offset" are now keywords.
    See also Mode.supportOffsetFetch.
</li><li>Byte arrays are now sorted in unsigned mode
    (x'99' is larger than x'09').
    (System property "h2.sortBinaryUnsigned", Mode.binaryUnsigned, setting "binary_collation").
</li><li>Csv.getInstance will be removed in future versions of 1.4.
    Use the public constructor instead.
</li><li>Remove support for the limited old-style outer join syntax using "(+)".
    Use "outer join" instead.
    System property "h2.oldStyleOuterJoin".
</li><li>Support the data type "DATETIME2" as an alias for "DATETIME", for MS SQL Server compatibility.
</li><li>Add Oracle-compatible TRANSLATE function, patch by Eric Chatellier.
</li></ul>

<h2>Version 1.3.176 (2014-04-05)</h2>
<ul><li>The file locking method 'serialized' is no longer documented,
    as it will not be available in version 1.4.
</li><li>The static method Csv.getInstance() was removed.
    Use the public constructor instead.
</li><li>The default user name for the Script, RunScript, Shell,
    and CreateCluster tools are no longer "sa" but an empty string.
</li><li>The stack trace of the exception "The object is already closed" is no longer logged by default.
</li><li>If a value of a result set was itself a result set, the result
    could only be read once.
</li><li>Column constraints are also visible in views (patch from Nicolas Fortin for H2GIS).
</li><li>Granting a additional right to a role that already had a right for that table was not working.
</li><li>Spatial index: a few bugs have been fixed (using spatial constraints in views,
    transferring geometry objects over TCP/IP, the returned geometry object is copied when needed).
</li><li>Issue 551: the datatype documentation was incorrect (found by Bernd Eckenfels).
</li><li>Issue 368: ON DUPLICATE KEY UPDATE did not work for multi-row inserts.
    Test case from Angus Macdonald.
</li><li>OSGi: the package javax.tools is now imported (as an optional).
</li><li>H2 Console: auto-complete is now disabled by default, but there is a hot-key (Ctrl+Space).
</li><li>H2 Console: auto-complete did not work with multi-line statements.
</li><li>CLOB and BLOB data was not immediately removed after a rollback.
</li><li>There is a new Aggregate API that supports the internal H2 data types
    (GEOMETRY for example). Thanks a lot to Nicolas Fortin for the patch!
</li><li>Referential integrity constraints sometimes used the wrong index,
    such that updating a row in the referenced table incorrectly failed with
    a constraint violation.
</li><li>The Polish translation was completed and corrected by Wojtek Jurczyk. Thanks a lot!
</li><li>Issue 545: Unnecessary duplicate code was removed.
</li><li>The profiler tool can now process files with full thread dumps.
</li><li>MVStore: the file format was changed slightly.
</li><li>MVStore mode: the CLOB and BLOB storage was re-implemented and is
    now much faster than with the PageStore (which is still the default storage).
</li><li>MVStore mode: creating indexes is now much faster
    (in many cases faster than with the default PageStore).
</li><li>Various bugs in the MVStore storage and have been fixed,
    including a bug in the R-tree implementation.
    The database could get corrupt if there were transient IO exceptions while storing.
</li><li>The method org.h2.expression.Function.getCost could throw a NullPointException.
</li><li>Storing LOBs in separate files (outside of the main database file)
    is no longer supported for new databases.
</li><li>Lucene 2 is no longer supported.
</li><li>Fix bug in calculating default MIN and MAX values for SEQUENCE.
</li><li>Fix bug in performing IN queries with multiple values when IGNORECASE=TRUE
</li><li>Add entry-point to org.h2.tools.Shell so it can be called from inside an application.
    patch by Thomas Gillet.
</li><li>Fix bug that prevented the PgServer from being stopped and started multiple times.
</li><li>Support some more DDL syntax for MySQL, patch from Peter Jentsch.
</li><li>Issue 548: TO_CHAR does not format MM and DD correctly when the month or day of
    the month is 1 digit, patch from "the.tucc"
</li><li>Fix bug in varargs support in ALIAS's, patch from Nicolas Fortin
</li></ul>

<!-- [close] { --></div></td></tr></table><!-- } --><!-- analytics --></body></html><|MERGE_RESOLUTION|>--- conflicted
+++ resolved
@@ -21,11 +21,9 @@
 
 <h2>Next Version (unreleased)</h2>
 <ul>
-<<<<<<< HEAD
 <li>Added API for handling custom data types (System property "h2.customDataTypesHandler", API org.h2.api.CustomDataTypesHandler).
-=======
+</li>
 <li>Added support for invisible columns.
->>>>>>> 237dda41
 </li>
 </ul>
 
