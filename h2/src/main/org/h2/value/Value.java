--- conflicted
+++ resolved
@@ -241,25 +241,21 @@
      * The value type for {@code INTERVAL MINUTE TO SECOND} values.
      */
     public static final int INTERVAL_MINUTE_TO_SECOND = 38;
+
+    /**
+     * The value type for ROW values.
+     */
+    public static final int ROW = 39;
     
     /**
      * The value type for JSON values.
      */
-    public static final int JSON = 39;
-
-    /**
-     * The value type for ROW values.
-     */
-    public static final int ROW = 39;
+    public static final int JSON = 40;
 
     /**
      * The number of value types.
      */
-<<<<<<< HEAD
     public static final int TYPE_COUNT = JSON + 1;
-=======
-    public static final int TYPE_COUNT = ROW + 1;
->>>>>>> a4b3367e
 
     private static SoftReference<Value[]> softCache;
 
