--- conflicted
+++ resolved
@@ -7,11 +7,8 @@
 
 import java.util.ArrayList;
 import java.util.HashMap;
-<<<<<<< HEAD
-=======
 
 import org.h2.util.Utils;
->>>>>>> 7a2a5446
 
 /**
  * Represents a sequence of BNF rules, or a list of alternative rules.
@@ -23,11 +20,7 @@
     private boolean mapSet;
 
     public RuleList(Rule first, Rule next, boolean or) {
-<<<<<<< HEAD
-        list = new ArrayList<>();
-=======
         list = Utils.newSmallArrayList();
->>>>>>> 7a2a5446
         if (first instanceof RuleList && ((RuleList) first).or == or) {
             list.addAll(((RuleList) first).list);
         } else {
