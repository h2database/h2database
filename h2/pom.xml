<project xmlns="http://maven.apache.org/POM/4.0.0" xmlns:xsi="http://www.w3.org/2001/XMLSchema-instance"
  xsi:schemaLocation="http://maven.apache.org/POM/4.0.0 http://maven.apache.org/xsd/maven-4.0.0.xsd">
  <modelVersion>4.0.0</modelVersion>

  <groupId>com.h2database</groupId>
  <artifactId>h2</artifactId>
  <version>1.4.196-SNAPSHOT</version>
  <packaging>jar</packaging>
  <name>H2 Database Engine</name>
  <url>http://www.h2database.com</url>
  <description>H2 Database Engine</description>

  <licenses>
    <license>
      <name>MPL 2.0</name>
      <url>https://www.mozilla.org/en-US/MPL/2.0/</url>
      <distribution>repo</distribution>
    </license>
    <license>
      <name>EPL 1.0</name>
      <url>https://opensource.org/licenses/eclipse-1.0.php</url>
      <distribution>repo</distribution>
    </license>
  </licenses>

  <scm>
    <connection>scm:git:https://github.com/h2database/h2database</connection>
    <url>https://github.com/h2database/h2database</url>
  </scm>

  <developers>
    <developer>
      <id>thomas.tom.mueller</id>
      <name>Thomas Mueller</name>
      <email>thomas.tom.mueller at gmail dot com</email>
    </developer>
  </developers>

  <properties>
    <maven.compiler.source>1.7</maven.compiler.source>
    <maven.compiler.target>1.7</maven.compiler.target>
    <derby.version>10.10.1.1</derby.version>
    <osgi.version>4.2.0</osgi.version>
    <slf4j.version>1.6.0</slf4j.version>
    <project.build.sourceEncoding>UTF-8</project.build.sourceEncoding>
  </properties>

  <dependencies>

    <!-- START COMPILE DEPENDENCIES !-->
    <dependency>
      <groupId>javax.servlet</groupId>
      <artifactId>javax.servlet-api</artifactId>
      <version>3.1.0</version>
    </dependency>
    <dependency>
      <groupId>org.apache.lucene</groupId>
      <artifactId>lucene-core</artifactId>
      <version>3.6.2</version>
    </dependency>
    <dependency>
      <groupId>org.slf4j</groupId>
      <artifactId>slf4j-api</artifactId>
      <version>${slf4j.version}</version>
    </dependency>
    <dependency>
      <groupId>org.osgi</groupId>
      <artifactId>org.osgi.core</artifactId>
      <version>${osgi.version}</version>
    </dependency>
    <dependency>
      <groupId>org.osgi</groupId>
      <artifactId>org.osgi.enterprise</artifactId>
      <version>${osgi.version}</version>
    </dependency>
    <dependency>
      <groupId>org.locationtech.jts</groupId>
      <artifactId>jts-core</artifactId>
      <version>1.15.0</version>
    </dependency>
    <!-- END COMPILE DEPENDENCIES !-->


    <!-- START TEST DEPENDENCIES !-->
    <dependency>
      <groupId>org.slf4j</groupId>
      <artifactId>slf4j-simple</artifactId>
      <version>${slf4j.version}</version>
      <scope>test</scope>
    </dependency>
    <dependency>
      <groupId>org.hsqldb</groupId>
      <artifactId>hsqldb</artifactId>
      <version>2.3.2</version>
      <scope>test</scope>
    </dependency>
    <dependency>
      <groupId>org.apache.derby</groupId>
      <artifactId>derby</artifactId>
      <version>${derby.version}</version>
      <scope>test</scope>
    </dependency>
    <dependency>
      <groupId>org.apache.derby</groupId>
      <artifactId>derbyclient</artifactId>
      <version>${derby.version}</version>
      <scope>test</scope>
    </dependency>
    <dependency>
      <groupId>org.apache.derby</groupId>
      <artifactId>derbynet</artifactId>
      <version>${derby.version}</version>
      <scope>test</scope>
    </dependency>
    <dependency>
      <groupId>org.postgresql</groupId>
      <artifactId>postgresql</artifactId>
      <version>9.4.1209.jre6</version>
      <scope>test</scope>
    </dependency>
    <dependency>
      <groupId>mysql</groupId>
      <artifactId>mysql-connector-java</artifactId>
      <version>5.1.6</version>
      <scope>test</scope>
    </dependency>
    <dependency>
      <groupId>junit</groupId>
      <artifactId>junit</artifactId>
      <version>4.12</version>
      <scope>test</scope>
    </dependency>
    <!-- END TEST DEPENDENCIES !-->

    <!--  JDK dependencies  -->
    <dependency>
      <groupId>com.sun</groupId>
      <artifactId>tools</artifactId>
      <version>1.7</version>
      <scope>system</scope>
      <systemPath>${tools.jar}</systemPath>
    </dependency>
  </dependencies>

  <!-- The test code creates proxy files using javac or tools.jar. Through maven we need to tell it
       where to possibly find tools.jar and annoyingly its called classes.jar on OSX -->
  <profiles>
    <profile>
      <id>default-tools.jar</id>
      <activation>
        <file>
          <exists>${java.home}/../lib/tools.jar</exists>
        </file>
      </activation>
      <properties>
        <tools.jar>${java.home}/../lib/tools.jar</tools.jar>
      </properties>
    </profile>
    <profile>
      <id>default-tools.jar-mac</id>
      <activation>
        <file>
          <exists>${java.home}/../Classes/classes.jar</exists>
        </file>
      </activation>
      <properties>
        <tools.jar>${java.home}/../Classes/classes.jar</tools.jar>
      </properties>
    </profile>
  </profiles>

  <build>
    <sourceDirectory>src/main</sourceDirectory>
    <testSourceDirectory>src/test</testSourceDirectory>
    <!-- Resources do not follow maven project layout. We need to manually copy them -->
    <resources>
      <resource>
        <directory>src/main</directory>
        <includes>
          <include>META-INF/services/javax.imageio.spi.ImageReaderSpi</include>
          <include>META-INF/services/javax.imageio.spi.ImageInputStreamSpi</include>
          <include>**/*.prop</include>
          <include>**/*.png</include>
          <include>**/*.jsp</include>
          <include>**/*.ico</include>
          <include>**/*.gif</include>
          <include>**/*.css</include>
          <include>**/*.js</include>
          <include>org/h2/res/help.csv</include>
          <include>org/h2/res/javadoc.properties</include>
          <include>org/h2/server/pg/pg_catalog.sql</include>
        </includes>
      </resource>
    </resources>
    <testResources>
<<<<<<< HEAD
      <testResource>
        <directory>src/test</directory>
        <includes>
          <include>org/h2/test/db/h2-logo.png</include>
          <include>org/h2/test/testSimple.in.txt</include>
          <include>org/h2/test/testScript.sql</include>
          <include>org/h2/samples/newsfeed.sql</include>
          <include>org/h2/samples/optimizations.sql</include>
        </includes>
      </testResource>
=======
  <testResource>
    <directory>src/test</directory>
      <includes>
        <include>org/h2/test/scripts/testSimple.in.txt</include>
        <include>org/h2/test/scripts/testScript.sql</include>
        <include>org/h2/samples/newsfeed.sql</include>
        <include>org/h2/samples/optimizations.sql</include>
      </includes>
    </testResource>
>>>>>>> 5e78f932
    </testResources>
    <plugins>
      <!-- Add tools folder to test sources but consider moving them to src/test -->
      <plugin>
        <groupId>org.codehaus.mojo</groupId>
        <artifactId>build-helper-maven-plugin</artifactId>
        <version>3.0.0</version>
        <executions>
          <execution>
            <phase>generate-test-sources</phase>
            <goals>
              <goal>add-test-source</goal>
            </goals>
            <configuration>
              <sources>
                <source>src/tools</source>
              </sources>
            </configuration>
          </execution>
        </executions>
      </plugin>
      <!-- Make sure neither we nor one of our dependencies uses anything outside JDK 1.7 -->
<!-- commented out for now because it fails to build under JDK1.8+ because we are manually adding the tools jar
      <plugin>
        <groupId>org.apache.maven.plugins</groupId>
        <artifactId>maven-enforcer-plugin</artifactId>
        <version>3.0.0-M1</version>
        <executions>
          <execution>
            <id>check-java-version</id>
            <goals>
              <goal>enforce</goal>
            </goals>
            <configuration>
              <rules>
                <enforceBytecodeVersion>
                  <maxJdkVersion>1.7</maxJdkVersion>
                </enforceBytecodeVersion>
                <checkSignatureRule implementation="org.codehaus.mojo.animal_sniffer.enforcer.CheckSignatureRule">
                  <signature>
                    <groupId>org.codehaus.mojo.signature</groupId>
                    <artifactId>java17</artifactId>
                    <version>1.0</version>
                  </signature>
                </checkSignatureRule>
              </rules>
              <fail>true</fail>
            </configuration>
          </execution>
        </executions>
        <dependencies>
          <dependency>
            <groupId>org.codehaus.mojo</groupId>
            <artifactId>extra-enforcer-rules</artifactId>
            <version>1.0-beta-6</version>
          </dependency>
          <dependency>
            <groupId>org.codehaus.mojo</groupId>
            <artifactId>animal-sniffer-enforcer-rule</artifactId>
            <version>1.16</version>
          </dependency>
        </dependencies>
      </plugin>
-->
      <plugin>
        <groupId>org.apache.maven.plugins</groupId>
        <artifactId>maven-surefire-plugin</artifactId>
        <version>2.20.1</version>
        <configuration>
          <includes>
            <include>TestAllJunit.java</include>
          </includes>
        </configuration>
      </plugin>

    </plugins>
  </build>


</project><|MERGE_RESOLUTION|>--- conflicted
+++ resolved
@@ -193,18 +193,6 @@
       </resource>
     </resources>
     <testResources>
-<<<<<<< HEAD
-      <testResource>
-        <directory>src/test</directory>
-        <includes>
-          <include>org/h2/test/db/h2-logo.png</include>
-          <include>org/h2/test/testSimple.in.txt</include>
-          <include>org/h2/test/testScript.sql</include>
-          <include>org/h2/samples/newsfeed.sql</include>
-          <include>org/h2/samples/optimizations.sql</include>
-        </includes>
-      </testResource>
-=======
   <testResource>
     <directory>src/test</directory>
       <includes>
@@ -214,7 +202,6 @@
         <include>org/h2/samples/optimizations.sql</include>
       </includes>
     </testResource>
->>>>>>> 5e78f932
     </testResources>
     <plugins>
       <!-- Add tools folder to test sources but consider moving them to src/test -->
