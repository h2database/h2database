--- conflicted
+++ resolved
@@ -1842,8 +1842,8 @@
         return retentionSpaceVersions < 0 || chunk.version + retentionSpaceVersions <= oldestVersionToKeep;
     }
 
-    private boolean isDeadChunk(Chunk chunk, long time) {
-        return retentionTime < 0 || chunk.unused + retentionTime <= time;
+    private boolean isDeadChunk(Chunk chunk, long oldestVersionToKeep) {
+        return retentionSpaceVersions < 0 || chunk.unusedAtVersion + retentionSpaceVersions <= oldestVersionToKeep;
     }
 
     private long getTimeSinceCreation() {
@@ -3645,11 +3645,7 @@
             try {
                 Chunk chunk;
                 while ((chunk = deadChunks.poll()) != null &&
-<<<<<<< HEAD
-                        (isSeasonedChunk(chunk, oldestVersionToKeep) && canOverwriteChunk(chunk, oldestVersionToKeep) ||
-=======
-                        (isDeadChunk(chunk, time) && canOverwriteChunk(chunk, oldestVersionToKeep) ||
->>>>>>> a6a6900a
+                        (isDeadChunk(chunk, oldestVersionToKeep) && canOverwriteChunk(chunk, oldestVersionToKeep) ||
                                 // if chunk is not ready yet, put it back and exit
                                 // since this deque is unbounded, offerFirst() always return true
                                 !deadChunks.offerFirst(chunk))) {
