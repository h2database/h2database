/*
 * Copyright 2004-2018 H2 Group. Multiple-Licensed under the MPL 2.0,
 * and the EPL 1.0 (http://h2database.com/html/license.html).
 * Initial Developer: H2 Group
 */
package org.h2.value;

import java.io.BufferedInputStream;
import java.io.BufferedOutputStream;
import java.io.DataInputStream;
import java.io.DataOutputStream;
import java.io.IOException;
import java.io.Reader;
import java.math.BigDecimal;
import java.net.InetAddress;
import java.net.Socket;
import java.nio.charset.StandardCharsets;
import java.sql.ResultSet;
import java.sql.ResultSetMetaData;
import java.sql.SQLException;
import java.sql.Timestamp;
import org.h2.api.ErrorCode;
import org.h2.engine.Constants;
import org.h2.engine.SessionInterface;
import org.h2.message.DbException;
import org.h2.mvstore.DataUtils;
import org.h2.security.SHA256;
import org.h2.store.Data;
import org.h2.store.DataReader;
import org.h2.tools.SimpleResultSet;
import org.h2.util.Bits;
import org.h2.util.DateTimeUtils;
import org.h2.util.IOUtils;
import org.h2.util.JdbcUtils;
import org.h2.util.MathUtils;
import org.h2.util.NetUtils;
import org.h2.util.StringUtils;
import org.h2.util.Utils;

/**
 * The transfer class is used to send and receive Value objects.
 * It is used on both the client side, and on the server side.
 */
public class Transfer {

    private static final int BUFFER_SIZE = 64 * 1024;
    private static final int LOB_MAGIC = 0x1234;
    private static final int LOB_MAC_SALT_LENGTH = 16;

    private Socket socket;
    private DataInputStream in;
    private DataOutputStream out;
    private SessionInterface session;
    private boolean ssl;
    private int version;
    private byte[] lobMacSalt;

    /**
     * Create a new transfer object for the specified session.
     *
     * @param session the session
     * @param s the socket
     */
    public Transfer(SessionInterface session, Socket s) {
        this.session = session;
        this.socket = s;
    }

    /**
     * Initialize the transfer object. This method will try to open an input and
     * output stream.
     */
    public synchronized void init() throws IOException {
        if (socket != null) {
            in = new DataInputStream(
                    new BufferedInputStream(
                            socket.getInputStream(), Transfer.BUFFER_SIZE));
            out = new DataOutputStream(
                    new BufferedOutputStream(
                            socket.getOutputStream(), Transfer.BUFFER_SIZE));
        }
    }

    /**
     * Write pending changes.
     */
    public void flush() throws IOException {
        out.flush();
    }

    /**
     * Write a boolean.
     *
     * @param x the value
     * @return itself
     */
    public Transfer writeBoolean(boolean x) throws IOException {
        out.writeByte((byte) (x ? 1 : 0));
        return this;
    }

    /**
     * Read a boolean.
     *
     * @return the value
     */
    public boolean readBoolean() throws IOException {
        return in.readByte() == 1;
    }

    /**
     * Write a byte.
     *
     * @param x the value
     * @return itself
     */
    private Transfer writeByte(byte x) throws IOException {
        out.writeByte(x);
        return this;
    }

    /**
     * Read a byte.
     *
     * @return the value
     */
    private byte readByte() throws IOException {
        return in.readByte();
    }

    /**
     * Write an int.
     *
     * @param x the value
     * @return itself
     */
    public Transfer writeInt(int x) throws IOException {
        out.writeInt(x);
        return this;
    }

    /**
     * Read an int.
     *
     * @return the value
     */
    public int readInt() throws IOException {
        return in.readInt();
    }

    /**
     * Write a long.
     *
     * @param x the value
     * @return itself
     */
    public Transfer writeLong(long x) throws IOException {
        out.writeLong(x);
        return this;
    }

    /**
     * Read a long.
     *
     * @return the value
     */
    public long readLong() throws IOException {
        return in.readLong();
    }

    /**
     * Write a double.
     *
     * @param i the value
     * @return itself
     */
    private Transfer writeDouble(double i) throws IOException {
        out.writeDouble(i);
        return this;
    }

    /**
     * Write a float.
     *
     * @param i the value
     * @return itself
     */
    private Transfer writeFloat(float i) throws IOException {
        out.writeFloat(i);
        return this;
    }

    /**
     * Read a double.
     *
     * @return the value
     */
    private double readDouble() throws IOException {
        return in.readDouble();
    }

    /**
     * Read a float.
     *
     * @return the value
     */
    private float readFloat() throws IOException {
        return in.readFloat();
    }

    /**
     * Write a string. The maximum string length is Integer.MAX_VALUE.
     *
     * @param s the value
     * @return itself
     */
    public Transfer writeString(String s) throws IOException {
        if (s == null) {
            out.writeInt(-1);
        } else {
            int len = s.length();
            out.writeInt(len);
            for (int i = 0; i < len; i++) {
                out.writeChar(s.charAt(i));
            }
        }
        return this;
    }

    /**
     * Read a string.
     *
     * @return the value
     */
    public String readString() throws IOException {
        int len = in.readInt();
        if (len == -1) {
            return null;
        }
        StringBuilder buff = new StringBuilder(len);
        for (int i = 0; i < len; i++) {
            buff.append(in.readChar());
        }
        String s = buff.toString();
        s = StringUtils.cache(s);
        return s;
    }

    /**
     * Write a byte array.
     *
     * @param data the value
     * @return itself
     */
    public Transfer writeBytes(byte[] data) throws IOException {
        if (data == null) {
            writeInt(-1);
        } else {
            writeInt(data.length);
            out.write(data);
        }
        return this;
    }

    /**
     * Write a number of bytes.
     *
     * @param buff the value
     * @param off the offset
     * @param len the length
     * @return itself
     */
    public Transfer writeBytes(byte[] buff, int off, int len) throws IOException {
        out.write(buff, off, len);
        return this;
    }

    /**
     * Read a byte array.
     *
     * @return the value
     */
    public byte[] readBytes() throws IOException {
        int len = readInt();
        if (len == -1) {
            return null;
        }
        byte[] b = DataUtils.newBytes(len);
        in.readFully(b);
        return b;
    }

    /**
     * Read a number of bytes.
     *
     * @param buff the target buffer
     * @param off the offset
     * @param len the number of bytes to read
     */
    public void readBytes(byte[] buff, int off, int len) throws IOException {
        in.readFully(buff, off, len);
    }

    /**
     * Close the transfer object and the socket.
     */
    public synchronized void close() {
        if (socket != null) {
            try {
                if (out != null) {
                    out.flush();
                }
                if (socket != null) {
                    socket.close();
                }
            } catch (IOException e) {
                DbException.traceThrowable(e);
            } finally {
                socket = null;
            }
        }
    }

    /**
     * Write a value.
     *
     * @param v the value
     */
    public void writeValue(Value v) throws IOException {
        int type = v.getType();
        writeInt(type);
        switch (type) {
        case Value.NULL:
            break;
        case Value.BYTES:
        case Value.JAVA_OBJECT:
            writeBytes(v.getBytesNoCopy());
            break;
        case Value.UUID: {
            ValueUuid uuid = (ValueUuid) v;
            writeLong(uuid.getHigh());
            writeLong(uuid.getLow());
            break;
        }
        case Value.BOOLEAN:
            writeBoolean(v.getBoolean());
            break;
        case Value.BYTE:
            writeByte(v.getByte());
            break;
        case Value.TIME:
            if (version >= Constants.TCP_PROTOCOL_VERSION_9) {
                writeLong(((ValueTime) v).getNanos());
            } else if (version >= Constants.TCP_PROTOCOL_VERSION_7) {
                writeLong(DateTimeUtils.getTimeLocalWithoutDst(v.getTime()));
            } else {
                writeLong(v.getTime().getTime());
            }
            break;
        case Value.DATE:
            if (version >= Constants.TCP_PROTOCOL_VERSION_9) {
                writeLong(((ValueDate) v).getDateValue());
            } else if (version >= Constants.TCP_PROTOCOL_VERSION_7) {
                writeLong(DateTimeUtils.getTimeLocalWithoutDst(v.getDate()));
            } else {
                writeLong(v.getDate().getTime());
            }
            break;
        case Value.TIMESTAMP: {
            if (version >= Constants.TCP_PROTOCOL_VERSION_9) {
                ValueTimestamp ts = (ValueTimestamp) v;
                writeLong(ts.getDateValue());
                writeLong(ts.getTimeNanos());
            } else if (version >= Constants.TCP_PROTOCOL_VERSION_7) {
                Timestamp ts = v.getTimestamp();
                writeLong(DateTimeUtils.getTimeLocalWithoutDst(ts));
                writeInt(ts.getNanos() % 1000000);
            } else {
                Timestamp ts = v.getTimestamp();
                writeLong(ts.getTime());
                writeInt(ts.getNanos() % 1000000);
            }
            break;
        }
        case Value.TIMESTAMP_TZ: {
            ValueTimestampTimeZone ts = (ValueTimestampTimeZone) v;
            writeLong(ts.getDateValue());
            writeLong(ts.getTimeNanos());
            writeInt(ts.getTimeZoneOffsetMins());
            break;
        }
        case Value.DECIMAL:
            writeString(v.getString());
            break;
        case Value.DOUBLE:
            writeDouble(v.getDouble());
            break;
        case Value.FLOAT:
            writeFloat(v.getFloat());
            break;
        case Value.INT:
            writeInt(v.getInt());
            break;
        case Value.LONG:
            writeLong(v.getLong());
            break;
        case Value.SHORT:
            writeInt(v.getShort());
            break;
        case Value.STRING:
        case Value.STRING_IGNORECASE:
        case Value.STRING_FIXED:
            writeString(v.getString());
            break;
        case Value.RASTER:
        case Value.BLOB: {
            if (version >= Constants.TCP_PROTOCOL_VERSION_11) {
                if (v instanceof ValueLobDb) {
                    ValueLobDb lob = (ValueLobDb) v;
                    if (lob.isStored()) {
                        writeLong(-1);
                        writeInt(lob.getTableId());
                        writeLong(lob.getLobId());
                        if (version >= Constants.TCP_PROTOCOL_VERSION_12) {
                            writeBytes(calculateLobMac(lob.getLobId()));
                        }
                        writeLong(lob.getPrecision());
                        break;
                    }
                }
            }
            long length = v.getPrecision();
            if (length < 0) {
                throw DbException.get(
                        ErrorCode.CONNECTION_BROKEN_1, "length=" + length);
            }
            writeLong(length);
            long written = IOUtils.copyAndCloseInput(v.getInputStream(), out);
            if (written != length) {
                throw DbException.get(
                        ErrorCode.CONNECTION_BROKEN_1, "length:" + length + " written:" + written);
            }
            writeInt(LOB_MAGIC);
            break;
        }
        case Value.CLOB: {
            if (version >= Constants.TCP_PROTOCOL_VERSION_11) {
                if (v instanceof ValueLobDb) {
                    ValueLobDb lob = (ValueLobDb) v;
                    if (lob.isStored()) {
                        writeLong(-1);
                        writeInt(lob.getTableId());
                        writeLong(lob.getLobId());
                        if (version >= Constants.TCP_PROTOCOL_VERSION_12) {
                            writeBytes(calculateLobMac(lob.getLobId()));
                        }
                        writeLong(lob.getPrecision());
                        break;
                    }
                }
            }
            long length = v.getPrecision();
            if (length < 0) {
                throw DbException.get(
                        ErrorCode.CONNECTION_BROKEN_1, "length=" + length);
            }
            if (length > Integer.MAX_VALUE) {
                throw DbException.get(
                        ErrorCode.CONNECTION_BROKEN_1, "length="+ length);
            }
            writeLong(length);
            Reader reader = v.getReader();
            Data.copyString(reader, out);
            writeInt(LOB_MAGIC);
            break;
        }
        case Value.ARRAY: {
            ValueArray va = (ValueArray) v;
            Value[] list = va.getList();
            int len = list.length;
            Class<?> componentType = va.getComponentType();
            if (componentType == Object.class) {
                writeInt(len);
            } else {
                writeInt(-(len + 1));
                writeString(componentType.getName());
            }
            for (Value value : list) {
                writeValue(value);
            }
            break;
        }
        case Value.ENUM: {
            writeInt(v.getInt());
            writeString(v.getString());
            break;
        }
        case Value.RESULT_SET: {
            try {
                ResultSet rs = ((ValueResultSet) v).getResultSet();
                rs.beforeFirst();
                ResultSetMetaData meta = rs.getMetaData();
                int columnCount = meta.getColumnCount();
                writeInt(columnCount);
                for (int i = 0; i < columnCount; i++) {
                    writeString(meta.getColumnName(i + 1));
                    writeInt(meta.getColumnType(i + 1));
                    writeInt(meta.getPrecision(i + 1));
                    writeInt(meta.getScale(i + 1));
                }
                while (rs.next()) {
                    writeBoolean(true);
                    for (int i = 0; i < columnCount; i++) {
                        int t = DataType.getValueTypeFromResultSet(meta, i + 1);
                        Value val = DataType.readValue(session, rs, i + 1, t);
                        writeValue(val);
                    }
                }
                writeBoolean(false);
                rs.beforeFirst();
            } catch (SQLException e) {
                throw DbException.convertToIOException(e);
            }
            break;
        }
        case Value.GEOMETRY:
            if (version >= Constants.TCP_PROTOCOL_VERSION_14) {
                writeBytes(v.getBytesNoCopy());
            } else {
                writeString(v.getString());
            }
            break;
        default:
            if (JdbcUtils.customDataTypesHandler != null) {
                writeBytes(v.getBytesNoCopy());
                break;
            }
            throw DbException.get(ErrorCode.CONNECTION_BROKEN_1, "type=" + type);
        }
    }

    /**
     * Read a value.
     *
     * @return the value
     */
    public Value readValue() throws IOException {
        int type = readInt();
        switch (type) {
        case Value.NULL:
            return ValueNull.INSTANCE;
        case Value.BYTES:
            return ValueBytes.getNoCopy(readBytes());
        case Value.UUID:
            return ValueUuid.get(readLong(), readLong());
        case Value.JAVA_OBJECT:
            return ValueJavaObject.getNoCopy(null, readBytes(), session.getDataHandler());
        case Value.BOOLEAN:
            return ValueBoolean.get(readBoolean());
        case Value.BYTE:
            return ValueByte.get(readByte());
        case Value.DATE:
            if (version >= Constants.TCP_PROTOCOL_VERSION_9) {
                return ValueDate.fromDateValue(readLong());
            } else if (version >= Constants.TCP_PROTOCOL_VERSION_7) {
                return ValueDate.fromMillis(DateTimeUtils.getTimeUTCWithoutDst(readLong()));
            }
            return ValueDate.fromMillis(readLong());
        case Value.TIME:
            if (version >= Constants.TCP_PROTOCOL_VERSION_9) {
                return ValueTime.fromNanos(readLong());
            } else if (version >= Constants.TCP_PROTOCOL_VERSION_7) {
                return ValueTime.fromMillis(DateTimeUtils.getTimeUTCWithoutDst(readLong()));
            }
            return ValueTime.fromMillis(readLong());
        case Value.TIMESTAMP: {
            if (version >= Constants.TCP_PROTOCOL_VERSION_9) {
                return ValueTimestamp.fromDateValueAndNanos(
                        readLong(), readLong());
            } else if (version >= Constants.TCP_PROTOCOL_VERSION_7) {
                return ValueTimestamp.fromMillisNanos(
                        DateTimeUtils.getTimeUTCWithoutDst(readLong()),
                        readInt() % 1000000);
            }
            return ValueTimestamp.fromMillisNanos(readLong(),
                    readInt() % 1000000);
        }
        case Value.TIMESTAMP_TZ: {
            return ValueTimestampTimeZone.fromDateValueAndNanos(readLong(),
                    readLong(), (short) readInt());
        }
        case Value.DECIMAL:
            return ValueDecimal.get(new BigDecimal(readString()));
        case Value.DOUBLE:
            return ValueDouble.get(readDouble());
        case Value.FLOAT:
            return ValueFloat.get(readFloat());
        case Value.ENUM: {
            final int ordinal = readInt();
            final String label = readString();
            return ValueEnumBase.get(label, ordinal);
        }
        case Value.INT:
            return ValueInt.get(readInt());
        case Value.LONG:
            return ValueLong.get(readLong());
        case Value.SHORT:
            return ValueShort.get((short) readInt());
        case Value.STRING:
            return ValueString.get(readString());
        case Value.STRING_IGNORECASE:
            return ValueStringIgnoreCase.get(readString());
        case Value.STRING_FIXED:
<<<<<<< HEAD
            return ValueStringFixed.get(readString());
        case Value.RASTER:
=======
            return ValueStringFixed.get(readString(), ValueStringFixed.PRECISION_DO_NOT_TRIM, null);
>>>>>>> d64f8cd9
        case Value.BLOB: {
            long length = readLong();
            if (version >= Constants.TCP_PROTOCOL_VERSION_11) {
                if (length == -1) {
                    int tableId = readInt();
                    long id = readLong();
                    byte[] hmac;
                    if (version >= Constants.TCP_PROTOCOL_VERSION_12) {
                        hmac = readBytes();
                    } else {
                        hmac = null;
                    }
                    long precision = readLong();
                    return ValueLobDb.create(
                            type, session.getDataHandler(), tableId, id, hmac,
                            precision);
                }
            }
            Value v;
            if(type == Value.BLOB) {
                v = session.getDataHandler().getLobStorage()
                        .createBlob(in, length);
            } else {
                v = session.getDataHandler().getLobStorage()
                        .createRaster(in, length);
            }
            int magic = readInt();
            if (magic != LOB_MAGIC) {
                throw DbException.get(
                        ErrorCode.CONNECTION_BROKEN_1, "magic=" + magic);
            }
            return v;
        }
        case Value.CLOB: {
            long length = readLong();
            if (version >= Constants.TCP_PROTOCOL_VERSION_11) {
                if (length == -1) {
                    int tableId = readInt();
                    long id = readLong();
                    byte[] hmac;
                    if (version >= Constants.TCP_PROTOCOL_VERSION_12) {
                        hmac = readBytes();
                    } else {
                        hmac = null;
                    }
                    long precision = readLong();
                    return ValueLobDb.create(
                            Value.CLOB, session.getDataHandler(), tableId, id, hmac, precision);
                }
                if (length < 0 || length > Integer.MAX_VALUE) {
                    throw DbException.get(
                            ErrorCode.CONNECTION_BROKEN_1, "length="+ length);
                }
                DataReader reader = new DataReader(in);
                int len = (int) length;
                char[] buff = new char[len];
                IOUtils.readFully(reader, buff, len);
                int magic = readInt();
                if (magic != LOB_MAGIC) {
                    throw DbException.get(
                            ErrorCode.CONNECTION_BROKEN_1, "magic=" + magic);
                }
                byte[] small = new String(buff).getBytes(StandardCharsets.UTF_8);
                return ValueLobDb.createSmallLob(Value.CLOB, small, length);
            }
            Value v = session.getDataHandler().getLobStorage().
                    createClob(new DataReader(in), length);
            int magic = readInt();
            if (magic != LOB_MAGIC) {
                throw DbException.get(
                        ErrorCode.CONNECTION_BROKEN_1, "magic=" + magic);
            }
            return v;
        }
        case Value.ARRAY: {
            int len = readInt();
            Class<?> componentType = Object.class;
            if (len < 0) {
                len = -(len + 1);
                componentType = JdbcUtils.loadUserClass(readString());
            }
            Value[] list = new Value[len];
            for (int i = 0; i < len; i++) {
                list[i] = readValue();
            }
            return ValueArray.get(componentType, list);
        }
        case Value.RESULT_SET: {
            SimpleResultSet rs = new SimpleResultSet();
            rs.setAutoClose(false);
            int columns = readInt();
            for (int i = 0; i < columns; i++) {
                rs.addColumn(readString(), readInt(), readInt(), readInt());
            }
            while (true) {
                if (!readBoolean()) {
                    break;
                }
                Object[] o = new Object[columns];
                for (int i = 0; i < columns; i++) {
                    o[i] = readValue().getObject();
                }
                rs.addRow(o);
            }
            return ValueResultSet.get(rs);
        }
        case Value.GEOMETRY:
            if (version >= Constants.TCP_PROTOCOL_VERSION_14) {
                return ValueGeometry.get(readBytes());
            }
            return ValueGeometry.get(readString());
        default:
            if (JdbcUtils.customDataTypesHandler != null) {
                return JdbcUtils.customDataTypesHandler.convert(
                        ValueBytes.getNoCopy(readBytes()), type);
            }
            throw DbException.get(ErrorCode.CONNECTION_BROKEN_1, "type=" + type);
        }
    }

    /**
     * Get the socket.
     *
     * @return the socket
     */
    public Socket getSocket() {
        return socket;
    }

    /**
     * Set the session.
     *
     * @param session the session
     */
    public void setSession(SessionInterface session) {
        this.session = session;
    }

    /**
     * Enable or disable SSL.
     *
     * @param ssl the new value
     */
    public void setSSL(boolean ssl) {
        this.ssl = ssl;
    }

    /**
     * Open a new new connection to the same address and port as this one.
     *
     * @return the new transfer object
     */
    public Transfer openNewConnection() throws IOException {
        InetAddress address = socket.getInetAddress();
        int port = socket.getPort();
        Socket s2 = NetUtils.createSocket(address, port, ssl);
        Transfer trans = new Transfer(null, s2);
        trans.setSSL(ssl);
        return trans;
    }

    public void setVersion(int version) {
        this.version = version;
    }

    public synchronized boolean isClosed() {
        return socket == null || socket.isClosed();
    }

    /**
     * Verify the HMAC.
     *
     * @param hmac the message authentication code
     * @param lobId the lobId
     * @throws DbException if the HMAC does not match
     */
    public void verifyLobMac(byte[] hmac, long lobId) {
        byte[] result = calculateLobMac(lobId);
        if (!Utils.compareSecure(hmac,  result)) {
            throw DbException.get(ErrorCode.CONNECTION_BROKEN_1,
                    "Invalid lob hmac; possibly the connection was re-opened internally");
        }
    }

    private byte[] calculateLobMac(long lobId) {
        if (lobMacSalt == null) {
            lobMacSalt = MathUtils.secureRandomBytes(LOB_MAC_SALT_LENGTH);
        }
        byte[] data = new byte[8];
        Bits.writeLong(data, 0, lobId);
        byte[] hmacData = SHA256.getHashWithSalt(data, lobMacSalt);
        return hmacData;
    }

}<|MERGE_RESOLUTION|>--- conflicted
+++ resolved
@@ -611,12 +611,8 @@
         case Value.STRING_IGNORECASE:
             return ValueStringIgnoreCase.get(readString());
         case Value.STRING_FIXED:
-<<<<<<< HEAD
-            return ValueStringFixed.get(readString());
+            return ValueStringFixed.get(readString(), ValueStringFixed.PRECISION_DO_NOT_TRIM, null);
         case Value.RASTER:
-=======
-            return ValueStringFixed.get(readString(), ValueStringFixed.PRECISION_DO_NOT_TRIM, null);
->>>>>>> d64f8cd9
         case Value.BLOB: {
             long length = readLong();
             if (version >= Constants.TCP_PROTOCOL_VERSION_11) {
@@ -631,8 +627,7 @@
                     }
                     long precision = readLong();
                     return ValueLobDb.create(
-                            type, session.getDataHandler(), tableId, id, hmac,
-                            precision);
+                            Value.BLOB, session.getDataHandler(), tableId, id, hmac, precision);
                 }
             }
             Value v;
