/*
<<<<<<< HEAD
 * Copyright 2004-2014 H2 Group. Multiple-Licensed under the MPL 2.0,
 * and the EPL 1.0 (http://h2database.com/html/license.html).
=======
 * Copyright 2004-2013 H2 Group. Multiple-Licensed under the H2 License,
 * Version 1.0, and under the Eclipse Public License, Version 1.0
 * (http://h2database.com/html/license.html).
>>>>>>> oldh2repo/h2raster_2014_03_18
 * Initial Developer: H2 Group
 */
package org.h2.test.unit;

import java.io.ByteArrayInputStream;
import java.io.ByteArrayOutputStream;
import java.io.IOException;
import java.io.StringReader;
import java.math.BigDecimal;
import java.nio.ByteOrder;
import java.sql.SQLException;
import java.util.ArrayList;
import java.util.IdentityHashMap;
import java.util.Random;
import org.h2.api.JavaObjectSerializer;
import org.h2.engine.Constants;
import org.h2.store.DataHandler;
import org.h2.store.FileStore;
import org.h2.store.LobStorageFrontend;
import org.h2.test.TestBase;
import org.h2.test.utils.MemoryFootprint;
import org.h2.tools.SimpleResultSet;
import org.h2.util.RasterUtils;
import org.h2.util.SmallLRUCache;
import org.h2.util.TempFileDeleter;
import org.h2.util.Utils;
<<<<<<< HEAD
import org.h2.value.*;
=======
import org.h2.value.CompareMode;
import org.h2.value.DataType;
import org.h2.value.Value;
import org.h2.value.ValueArray;
import org.h2.value.ValueBoolean;
import org.h2.value.ValueByte;
import org.h2.value.ValueBytes;
import org.h2.value.ValueDate;
import org.h2.value.ValueDecimal;
import org.h2.value.ValueDouble;
import org.h2.value.ValueFloat;
import org.h2.value.ValueGeometry;
import org.h2.value.ValueInt;
import org.h2.value.ValueJavaObject;
import org.h2.value.ValueLong;
import org.h2.value.ValueNull;
import org.h2.value.ValueResultSet;
import org.h2.value.ValueShort;
import org.h2.value.ValueString;
import org.h2.value.ValueStringFixed;
import org.h2.value.ValueStringIgnoreCase;
import org.h2.value.ValueTime;
import org.h2.value.ValueTimestamp;
import org.h2.value.ValueTimestampTimeZone;
import org.h2.value.ValueTimestampUtc;
import org.h2.value.ValueUuid;
>>>>>>> 076e7531

/**
 * Tests the memory consumption of values. Values can estimate how much memory
 * they occupy, and this tests if this estimation is correct.
 */
public class TestValueMemory extends TestBase implements DataHandler {

    private final Random random = new Random(1);
    private final SmallLRUCache<String, String[]> lobFileListCache = SmallLRUCache
            .newInstance(128);
    private LobStorageFrontend lobStorage;

    /**
     * Run just this test.
     *
     * @param a ignored
     */
    public static void main(String... a) throws Exception {
        // run using -javaagent:ext/h2-1.2.139.jar
        TestBase test = TestBase.createCaller().init();
        test.config.traceTest = true;
        test.test();
    }

    @Override
    public void test() throws SQLException {
        testCompare();
        for (int i = 0; i < Value.TYPE_COUNT; i++) {
            Value v = create(i);
            String s = "type: " + v.getType() +
                    " calculated: " + v.getMemory() +
                    " real: " + MemoryFootprint.getObjectSize(v) + " " +
                    v.getClass().getName() + ": " + v.toString();
            trace(s);
        }
        for (int i = 0; i < Value.TYPE_COUNT; i++) {
            Value v = create(i);
            if (v == ValueNull.INSTANCE && i == Value.GEOMETRY) {
                // jts not in the classpath, OK
                continue;
            }
            assertEquals(i, v.getType());
            testType(i);
        }
    }

    private void testCompare() {
        ValueDecimal a = ValueDecimal.get(new BigDecimal("0.0"));
        ValueDecimal b = ValueDecimal.get(new BigDecimal("-0.00"));
        assertTrue(a.hashCode() != b.hashCode());
        assertFalse(a.equals(b));
    }

    private void testType(int type) throws SQLException {
        System.gc();
        System.gc();
        long first = Utils.getMemoryUsed();
        ArrayList<Value> list = new ArrayList<Value>();
        long memory = 0;
        while (memory < 1000000) {
            Value v = create(type);
            memory += v.getMemory() + Constants.MEMORY_POINTER;
            list.add(v);
        }
        Object[] array = list.toArray();
        IdentityHashMap<Object, Object> map = new IdentityHashMap<Object, Object>();
        for (Object a : array) {
            map.put(a, a);
        }
        int size = map.size();
        map.clear();
        map = null;
        list = null;
        System.gc();
        System.gc();
        long used = Utils.getMemoryUsed() - first;
        memory /= 1024;
        if (config.traceTest || used > memory * 3) {
            String msg = "Type: " + type + " Used memory: " + used +
                    " calculated: " + memory + " length: " + array.length + " size: " + size;
            if (config.traceTest) {
                trace(msg);
            }
            if (used > memory * 3) {
                fail(msg);
            }
        }
    }
    private Value create(int type) throws SQLException {
        switch (type) {
        case Value.NULL:
            return ValueNull.INSTANCE;
        case Value.BOOLEAN:
            return ValueBoolean.get(false);
        case Value.BYTE:
            return ValueByte.get((byte) random.nextInt());
        case Value.SHORT:
            return ValueShort.get((short) random.nextInt());
        case Value.INT:
            return ValueInt.get(random.nextInt());
        case Value.LONG:
            return ValueLong.get(random.nextLong());
        case Value.DECIMAL:
            return ValueDecimal.get(new BigDecimal(random.nextInt()));
            // + "12123344563456345634565234523451312312"
        case Value.DOUBLE:
            return ValueDouble.get(random.nextDouble());
        case Value.FLOAT:
            return ValueFloat.get(random.nextFloat());
        case Value.TIME:
            return ValueTime.get(new java.sql.Time(random.nextLong()));
        case Value.DATE:
            return ValueDate.get(new java.sql.Date(random.nextLong()));
        case Value.TIMESTAMP:
            return ValueTimestamp.fromMillis(random.nextLong());
        case Value.TIMESTAMP_UTC:
            return ValueTimestampUtc.fromMillis(random.nextLong());
        case Value.TIMESTAMP_TZ:
            return ValueTimestampTimeZone.fromMillis(random.nextLong(), (short)0);
        case Value.BYTES:
            return ValueBytes.get(randomBytes(random.nextInt(1000)));
        case Value.STRING:
            return ValueString.get(randomString(random.nextInt(100)));
        case Value.STRING_IGNORECASE:
            return ValueStringIgnoreCase.get(randomString(random.nextInt(100)));
        case Value.BLOB: {
            int len = (int) Math.abs(random.nextGaussian() * 10);
            byte[] data = randomBytes(len);
            return getLobStorage().createBlob(new ByteArrayInputStream(data), len);
        }
        case Value.CLOB: {
            int len = (int) Math.abs(random.nextGaussian() * 10);
            String s = randomString(len);
            return getLobStorage().createClob(new StringReader(s), len);
        }
        case Value.ARRAY: {
            int len = random.nextInt(20);
            Value[] list = new Value[len];
            for (int i = 0; i < list.length; i++) {
                list[i] = create(Value.STRING);
            }
            return ValueArray.get(list);
        }
        case Value.RESULT_SET:
            return ValueResultSet.get(new SimpleResultSet());
        case Value.JAVA_OBJECT:
            return ValueJavaObject.getNoCopy(null, randomBytes(random.nextInt(100)), this);
        case Value.UUID:
            return ValueUuid.get(random.nextLong(), random.nextLong());
        case Value.STRING_FIXED:
            return ValueStringFixed.get(randomString(random.nextInt(100)));
        case Value.GEOMETRY:
            if (DataType.GEOMETRY_CLASS == null) {
                return ValueNull.INSTANCE;
            }
            return ValueGeometry.get("POINT (" + random.nextInt(100) + " " +
                    random.nextInt(100) + ")");
        case Value.RASTER:
            if (DataType.GEOMETRY_CLASS == null) {
                return ValueNull.INSTANCE;
            }
            try {
                ByteArrayOutputStream out = new ByteArrayOutputStream();
                new RasterUtils.RasterMetaData(RasterUtils.LAST_WKB_VERSION, 0,
                        1, 1, 0, 0,0, 0, 0, 0, 0)
                        .writeRasterHeader(out, ByteOrder.BIG_ENDIAN);
                ByteArrayInputStream byteArrayInStream = new
                        ByteArrayInputStream(out.toByteArray());
                return getLobStorage().createRaster(byteArrayInStream, -1);
            } catch (Exception ex) {
                return ValueNull.INSTANCE;
            }
            default:
            throw new AssertionError("type=" + type);
        }
    }

    private byte[] randomBytes(int len) {
        byte[] data = new byte[len];
        if (random.nextBoolean()) {
            // don't initialize always (compression)
            random.nextBytes(data);
        }
        return data;
    }

    private String randomString(int len) {
        char[] chars = new char[len];
        if (random.nextBoolean()) {
            // don't initialize always (compression)
            for (int i = 0; i < chars.length; i++) {
                chars[i] = (char) (random.nextGaussian() * 100);
            }
        }
        return new String(chars);
    }

    @Override
    public void checkPowerOff() {
        // nothing to do
    }

    @Override
    public void checkWritingAllowed() {
        // nothing to do
    }

    @Override
    public String getDatabasePath() {
        return getBaseDir() + "/valueMemory";
    }

    @Override
    public String getLobCompressionAlgorithm(int type) {
        return "LZF";
    }

    @Override
    public Object getLobSyncObject() {
        return this;
    }

    @Override
    public int getMaxLengthInplaceLob() {
        return 100;
    }

    @Override
    public FileStore openFile(String name, String mode, boolean mustExist) {
        return FileStore.open(this, name, mode);
    }

    @Override
    public SmallLRUCache<String, String[]> getLobFileListCache() {
        return lobFileListCache;
    }

    @Override
    public TempFileDeleter getTempFileDeleter() {
        return TempFileDeleter.getInstance();
    }

    @Override
    public LobStorageFrontend getLobStorage() {
        if (lobStorage == null) {
            lobStorage = new LobStorageFrontend(this);
        }
        return lobStorage;
    }

    @Override
    public int readLob(long lobId, byte[] hmac, long offset, byte[] buff,
            int off, int length) {
        return -1;
    }

    @Override
    public JavaObjectSerializer getJavaObjectSerializer() {
        return null;
    }

    @Override
    public CompareMode getCompareMode() {
        return CompareMode.getInstance(null, 0);
    }
}<|MERGE_RESOLUTION|>--- conflicted
+++ resolved
@@ -1,12 +1,6 @@
 /*
-<<<<<<< HEAD
  * Copyright 2004-2014 H2 Group. Multiple-Licensed under the MPL 2.0,
  * and the EPL 1.0 (http://h2database.com/html/license.html).
-=======
- * Copyright 2004-2013 H2 Group. Multiple-Licensed under the H2 License,
- * Version 1.0, and under the Eclipse Public License, Version 1.0
- * (http://h2database.com/html/license.html).
->>>>>>> oldh2repo/h2raster_2014_03_18
  * Initial Developer: H2 Group
  */
 package org.h2.test.unit;
@@ -33,9 +27,6 @@
 import org.h2.util.SmallLRUCache;
 import org.h2.util.TempFileDeleter;
 import org.h2.util.Utils;
-<<<<<<< HEAD
-import org.h2.value.*;
-=======
 import org.h2.value.CompareMode;
 import org.h2.value.DataType;
 import org.h2.value.Value;
@@ -62,7 +53,6 @@
 import org.h2.value.ValueTimestampTimeZone;
 import org.h2.value.ValueTimestampUtc;
 import org.h2.value.ValueUuid;
->>>>>>> 076e7531
 
 /**
  * Tests the memory consumption of values. Values can estimate how much memory
