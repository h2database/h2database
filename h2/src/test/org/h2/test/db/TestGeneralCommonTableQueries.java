/*
<<<<<<< HEAD
 * Copyright 2004-2014 H2 Group. Multiple-Licensed under the MPL 2.0, and the
 * EPL 1.0 (http://h2database.com/html/license.html). Initial Developer: H2
 * Group
=======
 * Copyright 2004-2018 H2 Group. Multiple-Licensed under the MPL 2.0,
 * and the EPL 1.0 (http://h2database.com/html/license.html).
 * Initial Developer: H2 Group
>>>>>>> 9a57e706
 */
package org.h2.test.db;

import java.sql.Connection;
import java.sql.PreparedStatement;
import java.sql.ResultSet;
import java.sql.Statement;
import org.h2.jdbc.JdbcSQLException;
import org.h2.test.TestAll;
import org.h2.test.TestBase;

/**
 * Test non-recursive queries using WITH, but more than one common table
 * defined.
 */
public class TestGeneralCommonTableQueries extends AbstractBaseForCommonTableExpressions {

    /**
     * Run just this test.
     *
     * @param a ignored
     */
    public static void main(String... a) throws Exception {
        TestBase.createCaller().init().test();
    }

    @Override
    public void test() throws Exception {
        testSimpleSelect();
        testImpliedColumnNames();
        testChainedQuery();
        testParameterizedQuery();
        testNumberedParameterizedQuery();
        testColumnNames();

        testInsert();
        testUpdate();
        testDelete();
        testMerge();
        testCreateTable();
        testNestedSQL();
        testSimple4RowRecursiveQuery();
        testSimple2By4RowRecursiveQuery();
        testSimple3RowRecursiveQueryWithLazyEval();
    }

    private void testSimpleSelect() throws Exception {
        deleteDb("commonTableExpressionQueries");
        Connection conn = getConnection("commonTableExpressionQueries");
        Statement stat;
        PreparedStatement prep;
        ResultSet rs;

        stat = conn.createStatement();
<<<<<<< HEAD
        final String simpleTwoColumnQuery = "with " + "t1(n) as (select 1 as first) "
                + ",t2(n) as (select 2 as first) " + "select * from t1 union all select * from t2";
=======
        final String simpleTwoColumnQuery = "with " +
            "t1(n) as (select 1 as first) " +
            ",t2(n) as (select 2 as first) " +
            "select * from t1 union all select * from t2";
>>>>>>> 9a57e706
        rs = stat.executeQuery(simpleTwoColumnQuery);
        assertTrue(rs.next());
        assertEquals(1, rs.getInt(1));
        assertTrue(rs.next());
        assertEquals(2, rs.getInt(1));
        assertFalse(rs.next());

        prep = conn.prepareStatement(simpleTwoColumnQuery);
        rs = prep.executeQuery();
        assertTrue(rs.next());
        assertEquals(1, rs.getInt(1));
        assertTrue(rs.next());
        assertEquals(2, rs.getInt(1));
        assertFalse(rs.next());

<<<<<<< HEAD
        prep = conn.prepareStatement("with " + "t1(n) as (select 2 as first) " + ",t2(n) as (select 3 as first) "
                + "select * from t1 union all select * from t2 where n<>?");
        // omit no lines since zero is not in list
        prep.setInt(1, 0); 
=======
        prep = conn.prepareStatement("with " +
            "t1(n) as (select 2 as first) " +
            ",t2(n) as (select 3 as first) " +
            "select * from t1 union all select * from t2 where n<>?");

        prep.setInt(1, 0);
>>>>>>> 9a57e706
        rs = prep.executeQuery();
        assertTrue(rs.next());
        assertEquals(2, rs.getInt(1));
        assertTrue(rs.next());
        assertEquals(3, rs.getInt(1));
        assertFalse(rs.next());

<<<<<<< HEAD
        prep = conn.prepareStatement("with " + "t1(n) as (select 2 as first) " + ",t2(n) as (select 3 as first) "
                + ",t3(n) as (select 4 as first) "
                + "select * from t1 union all select * from t2 union all select * from t3 where n<>?");
=======
        prep = conn.prepareStatement("with " +
            "t1(n) as (select 2 as first) " +
            ",t2(n) as (select 3 as first) " +
            ",t3(n) as (select 4 as first) " +
            "select * from t1 union all select * from t2 union all select * from t3 where n<>?");

>>>>>>> 9a57e706
        prep.setInt(1, 4);
        rs = prep.executeQuery();
        assertTrue(rs.next());
        assertEquals(2, rs.getInt(1));
        assertTrue(rs.next());
        assertEquals(3, rs.getInt(1));
        assertFalse(rs.next());

        conn.close();
        deleteDb("commonTableExpressionQueries");
    }

    private void testImpliedColumnNames() throws Exception {
        deleteDb("commonTableExpressionQueries");
        Connection conn = getConnection("commonTableExpressionQueries");
        PreparedStatement prep;
        ResultSet rs;

<<<<<<< HEAD
        prep = conn.prepareStatement("with " + "t1 as (select 2 as first_col) "
                + ",t2 as (select first_col+1 from t1) " + ",t3 as (select 4 as first_col) "
                + "select * from t1 union all select * from t2 union all select * from t3 where first_col<>?");
        // omit 4 line (last)
        prep.setInt(1, 4); 
=======
        prep = conn.prepareStatement("with " +
            "t1 as (select 2 as first_col) " +
            ",t2 as (select first_col+1 from t1) " +
            ",t3 as (select 4 as first_col) " +
            "select * from t1 union all select * from t2 union all select * from t3 where first_col<>?");

        prep.setInt(1, 4);
>>>>>>> 9a57e706
        rs = prep.executeQuery();
        assertTrue(rs.next());
        assertEquals(2, rs.getInt(1));
        assertTrue(rs.next());
        assertEquals(3, rs.getInt("FIRST_COL"));
        assertFalse(rs.next());
        assertEquals(rs.getMetaData().getColumnCount(), 1);
        assertEquals("FIRST_COL", rs.getMetaData().getColumnLabel(1));

        conn.close();
        deleteDb("commonTableExpressionQueries");
    }

    private void testChainedQuery() throws Exception {
        deleteDb("commonTableExpressionQueries");
        Connection conn = getConnection("commonTableExpressionQueries");
        PreparedStatement prep;
        ResultSet rs;

        prep = conn.prepareStatement("    WITH t1 AS (" + "        SELECT 1 AS FIRST_COLUMN" + ")," + "     t2 AS ("
                + "        SELECT FIRST_COLUMN+1 AS FIRST_COLUMN FROM t1 " + ") " + "SELECT sum(FIRST_COLUMN) FROM t2");

        rs = prep.executeQuery();
        assertTrue(rs.next());
        assertEquals(2, rs.getInt(1));
        assertFalse(rs.next());

        conn.close();
        deleteDb("commonTableExpressionQueries");
    }

    private void testParameterizedQuery() throws Exception {
        deleteDb("commonTableExpressionQueries");
        Connection conn = getConnection("commonTableExpressionQueries");
        PreparedStatement prep;
        ResultSet rs;

        prep = conn.prepareStatement("WITH t1 AS (" + "     SELECT X, 'T1' FROM SYSTEM_RANGE(?,?)" + ")," + "t2 AS ("
                + "     SELECT X, 'T2' FROM SYSTEM_RANGE(?,?)" + ") " + "SELECT * FROM t1 UNION ALL SELECT * FROM t2 "
                + "UNION ALL SELECT X, 'Q' FROM SYSTEM_RANGE(?,?)");
        prep.setInt(1, 1);
        prep.setInt(2, 2);
        prep.setInt(3, 3);
        prep.setInt(4, 4);
        prep.setInt(5, 5);
        prep.setInt(6, 6);
        rs = prep.executeQuery();

<<<<<<< HEAD
        for (int n : new int[] { 1, 2, 3, 4, 5, 6 }) {
=======
        for (int n: new int[]{1, 2, 3, 4, 5, 6}) {
>>>>>>> 9a57e706
            assertTrue(rs.next());
            assertEquals(n, rs.getInt(1));
        }
        assertFalse(rs.next());

        // call it twice
        rs = prep.executeQuery();

<<<<<<< HEAD
        for (int n : new int[] { 1, 2, 3, 4, 5, 6 }) {
=======
        for (int n: new int[]{1, 2, 3, 4, 5, 6}) {
>>>>>>> 9a57e706
            assertTrue(rs.next());
            assertEquals(n, rs.getInt(1));
        }
        assertFalse(rs.next());

        conn.close();
        deleteDb("commonTableExpressionQueries");
    }

    private void testNumberedParameterizedQuery() throws Exception {
        deleteDb("commonTableExpressionQueries");
        Connection conn = getConnection("commonTableExpressionQueries");
        PreparedStatement prep;
        ResultSet rs;

        conn.setAutoCommit(false);

        prep = conn.prepareStatement("WITH t1 AS (" + "     SELECT R.X, 'T1' FROM SYSTEM_RANGE(?1,?2) R" + "),"
                + "t2 AS (" + "     SELECT R.X, 'T2' FROM SYSTEM_RANGE(?3,?4) R" + ") "
                + "SELECT * FROM t1 UNION ALL SELECT * FROM t2 UNION ALL SELECT X, 'Q' FROM SYSTEM_RANGE(?5,?6)");
        prep.setInt(1, 1);
        prep.setInt(2, 2);
        prep.setInt(3, 3);
        prep.setInt(4, 4);
        prep.setInt(5, 5);
        prep.setInt(6, 6);
        rs = prep.executeQuery();

        for (int n : new int[] { 1, 2, 3, 4, 5, 6 }) {
            assertTrue(rs.next());
            assertEquals(n, rs.getInt(1));
        }
        assertEquals("X", rs.getMetaData().getColumnLabel(1));
        assertEquals("'T1'", rs.getMetaData().getColumnLabel(2));

        assertFalse(rs.next());

        try {
<<<<<<< HEAD
            prep = conn.prepareStatement("SELECT * FROM t1 UNION ALL SELECT * FROM t2 "
                    + "UNION ALL SELECT X, 'Q' FROM SYSTEM_RANGE(5,6)");
            rs = prep.executeQuery();
            fail("Temp view T1 was accessible after previous WITH statement finished " + "- but should not have been.");
=======
            prep = conn.prepareStatement("SELECT * FROM t1 UNION ALL SELECT * FROM t2 "+
                    "UNION ALL SELECT X, 'Q' FROM SYSTEM_RANGE(5,6)");
            rs = prep.executeQuery();
            fail("Temp view T1 was accessible after previous WITH statement finished "+
                    "- but should not have been.");
>>>>>>> 9a57e706
        } catch (JdbcSQLException e) {
            // ensure the T1 table has been removed even without auto commit
            assertContains(e.getMessage(), "Table \"T1\" not found;");
        }

        conn.close();
        deleteDb("commonTableExpressionQueries");
    }

    private void testInsert() throws Exception {
        deleteDb("commonTableExpressionQueries");
        Connection conn = getConnection("commonTableExpressionQueries");
        Statement stat;
        PreparedStatement prep;
        ResultSet rs;
        int rowCount;

        stat = conn.createStatement();
        stat.execute("CREATE TABLE T1 ( ID INT IDENTITY,  X INT NULL, Y VARCHAR(100) NULL )");

        prep = conn.prepareStatement("WITH v1 AS (" + "     SELECT R.X, 'X1' AS Y FROM SYSTEM_RANGE(?1,?2) R" + ")"
                + "INSERT INTO T1 (X,Y) SELECT v1.X, v1.Y FROM v1");
        prep.setInt(1, 1);
        prep.setInt(2, 2);
        rowCount = prep.executeUpdate();

        assertEquals(2, rowCount);

        rs = stat.executeQuery("SELECT ID, X,Y FROM T1");

        for (int n : new int[] { 1, 2 }) {
            assertTrue(rs.next());
            assertTrue(rs.getInt(1) != 0);
            assertEquals(n, rs.getInt(2));
            assertEquals("X1", rs.getString(3));
        }
        conn.close();
        deleteDb("commonTableExpressionQueries");
    }

    private void testUpdate() throws Exception {
        deleteDb("commonTableExpressionQueries");
        Connection conn = getConnection("commonTableExpressionQueries");
        Statement stat;
        PreparedStatement prep;
        ResultSet rs;
        int rowCount;

        stat = conn.createStatement();
        stat.execute("CREATE TABLE IF NOT EXISTS T1 AS SELECT R.X AS ID, R.X, 'X1' AS Y FROM SYSTEM_RANGE(1,2) R");

        prep = conn.prepareStatement("WITH v1 AS (" + "     SELECT R.X, 'X1' AS Y FROM SYSTEM_RANGE(?1,?2) R" + ")"
                + "UPDATE T1 SET Y = 'Y1' WHERE X IN ( SELECT v1.X FROM v1 )");
        prep.setInt(1, 1);
        prep.setInt(2, 2);
        rowCount = prep.executeUpdate();

        assertEquals(2, rowCount);

        rs = stat.executeQuery("SELECT ID, X,Y FROM T1");

        for (int n : new int[] { 1, 2 }) {
            assertTrue(rs.next());
            assertTrue(rs.getInt(1) != 0);
            assertEquals(n, rs.getInt(2));
            assertEquals("Y1", rs.getString(3));
        }
        conn.close();
        deleteDb("commonTableExpressionQueries");
    }

    private void testDelete() throws Exception {
        deleteDb("commonTableExpressionQueries");
        Connection conn = getConnection("commonTableExpressionQueries");
        Statement stat;
        PreparedStatement prep;
        ResultSet rs;
        int rowCount;

        stat = conn.createStatement();
        stat.execute("CREATE TABLE IF NOT EXISTS T1 AS SELECT R.X AS ID, R.X, 'X1' AS Y FROM SYSTEM_RANGE(1,2) R");

        prep = conn.prepareStatement("WITH v1 AS (" + "     SELECT R.X, 'X1' AS Y FROM SYSTEM_RANGE(1,2) R" + ")"
                + "DELETE FROM T1 WHERE X IN ( SELECT v1.X FROM v1 )");
        rowCount = prep.executeUpdate();

        assertEquals(2, rowCount);

        rs = stat.executeQuery("SELECT ID, X,Y FROM T1");

        assertFalse(rs.next());

        conn.close();
        deleteDb("commonTableExpressionQueries");
    }

    private void testMerge() throws Exception {
        deleteDb("commonTableExpressionQueries");
        Connection conn = getConnection("commonTableExpressionQueries");
        Statement stat;
        PreparedStatement prep;
        ResultSet rs;
        int rowCount;

        stat = conn.createStatement();
        stat.execute("CREATE TABLE IF NOT EXISTS T1 AS SELECT R.X AS ID, R.X, 'X1' AS Y FROM SYSTEM_RANGE(1,2) R");

        prep = conn.prepareStatement("WITH v1 AS (" + "     SELECT R.X, 'X1' AS Y FROM SYSTEM_RANGE(1,3) R" + ")"
                + "MERGE INTO T1 KEY(ID) SELECT v1.X AS ID, v1.X, v1.Y FROM v1");
        rowCount = prep.executeUpdate();

        assertEquals(3, rowCount);

        rs = stat.executeQuery("SELECT ID, X,Y FROM T1");

        for (int n : new int[] { 1, 2, 3 }) {
            assertTrue(rs.next());
            assertTrue(rs.getInt(1) != 0);
            assertEquals(n, rs.getInt(2));
            assertEquals("X1", rs.getString(3));
        }
        conn.close();
        deleteDb("commonTableExpressionQueries");
    }

    private void testCreateTable() throws Exception {
        deleteDb("commonTableExpressionQueries");
        Connection conn = getConnection("commonTableExpressionQueries");
        Statement stat;
        PreparedStatement prep;
        ResultSet rs;
        boolean success;

        stat = conn.createStatement();
        prep = conn.prepareStatement("WITH v1 AS (" + "     SELECT R.X, 'X1' AS Y FROM SYSTEM_RANGE(1,3) R" + ")"
                + "CREATE TABLE IF NOT EXISTS T1 AS SELECT v1.X AS ID, v1.X, v1.Y FROM v1");
        success = prep.execute();

        assertEquals(false, success);

        rs = stat.executeQuery("SELECT ID, X,Y FROM T1");

        for (int n : new int[] { 1, 2, 3 }) {
            assertTrue(rs.next());
            assertTrue(rs.getInt(1) != 0);
            assertEquals(n, rs.getInt(2));
            assertEquals("X1", rs.getString(3));
        }
        conn.close();
        deleteDb("commonTableExpressionQueries");
    }

    private void testNestedSQL() throws Exception {
        deleteDb("commonTableExpressionQueries");
        Connection conn = getConnection("commonTableExpressionQueries");
        PreparedStatement prep;
        ResultSet rs;

        prep = conn.prepareStatement("WITH T1 AS (                        " + "        SELECT *                    "
                + "        FROM TABLE (                " + "            K VARCHAR = ('a', 'b'), "
                + "            V INTEGER = (1, 2)      " + "    )                               "
                + "),                                  " + "                                    "
                + "                                    " + "T2 AS (                             "
                + "        SELECT *                    " + "        FROM TABLE (                "
                + "            K VARCHAR = ('a', 'b'), " + "            V INTEGER = (3, 4)      "
                + "    )                               " + "),                                  "
                + "                                    " + "                                    "
                + "JOIN_CTE AS (                       " + "    SELECT T1.*                     "
                + "                                    " + "    FROM                            "
                + "        T1                          " + "        JOIN T2 ON (                "
                + "            T1.K = T2.K             " + "        )                           "
                + ")                                   " + "                                    "
                + "SELECT * FROM JOIN_CTE");

        rs = prep.executeQuery();

        for (String keyLetter : new String[] { "a", "b" }) {
            assertTrue(rs.next());
            assertContains("ab", rs.getString(1));
            assertEquals(rs.getString(1), keyLetter);
            assertTrue(rs.getInt(2) != 0);
        }
        conn.close();
        deleteDb("commonTableExpressionQueries");
    }

    private void testColumnNames() throws Exception {
        deleteDb("commonTableExpressionQueries");
        Connection conn = getConnection("commonTableExpressionQueries");
        PreparedStatement prep;
        ResultSet rs;

        conn.setAutoCommit(false);

        prep = conn.prepareStatement("WITH t1 AS ("
                + "     SELECT 1 AS ONE, R.X AS TWO, 'T1' AS THREE, X FROM SYSTEM_RANGE(1,1) R" + ")"
                + "SELECT * FROM t1");
        rs = prep.executeQuery();

        for (int n : new int[] { 1 }) {
            assertTrue(rs.next());
            assertEquals(n, rs.getInt(1));
            assertEquals(n, rs.getInt(4));
        }
        assertEquals("ONE", rs.getMetaData().getColumnLabel(1));
        assertEquals("TWO", rs.getMetaData().getColumnLabel(2));
        assertEquals("THREE", rs.getMetaData().getColumnLabel(3));
        assertEquals("X", rs.getMetaData().getColumnLabel(4));

        assertFalse(rs.next());

        conn.close();
        deleteDb("commonTableExpressionQueries");
    }

    private void testSimple4RowRecursiveQuery() throws Exception {

        String[] expectedRowData = new String[]{"|1", "|2", "|3"};
        String[] expectedColumnTypes = new String[]{"INTEGER"};
        String[] expectedColumnNames = new String[]{"N"};

        String setupSQL = "-- do nothing";
        String withQuery = "with recursive r(n) as (\n"+
                "(select 1) union all (select n+1 from r where n < 3)\n"+
                ")\n"+
                "select n from r";

        int maxRetries = 3;
        int expectedNumberOfRows = expectedRowData.length;

        testRepeatedQueryWithSetup(maxRetries, expectedRowData, expectedColumnNames, expectedNumberOfRows, setupSQL,
                withQuery, maxRetries - 1, expectedColumnTypes);

    }

    private void testSimple2By4RowRecursiveQuery() throws Exception {

        String[] expectedRowData = new String[]{"|0|1|10", "|1|2|11", "|2|3|12", "|3|4|13"};
        String[] expectedColumnTypes = new String[]{"INTEGER", "INTEGER", "INTEGER"};
        String[] expectedColumnNames = new String[]{"K", "N", "N2"};

        String setupSQL = "-- do nothing";
        String withQuery = "with \n"+
                "r1(n,k) as ((select 1, 0) union all (select n+1,k+1 from r1 where n <= 3)),"+
                "r2(n,k) as ((select 10,0) union all (select n+1,k+1 from r2 where n <= 13))"+
                "select r1.k, r1.n, r2.n AS n2 from r1 inner join r2 ON r1.k= r2.k          ";

        int maxRetries = 3;
        int expectedNumberOfRows = expectedRowData.length;

        testRepeatedQueryWithSetup(maxRetries, expectedRowData, expectedColumnNames, expectedNumberOfRows, setupSQL,
                withQuery, maxRetries - 1, expectedColumnTypes);

    }

    private void testSimple3RowRecursiveQueryWithLazyEval() throws Exception {

        String[] expectedRowData = new String[]{"|6"};
        String[] expectedColumnTypes = new String[]{"BIGINT"};
        String[] expectedColumnNames = new String[]{"SUM(N)"};

        // back up the config - to restore it after this test
        TestAll backupConfig = config;
        config = new TestAll();

        try {
            // Test with settings: lazy mvStore memory mvcc multiThreaded
            // connection url is
            // mem:script;MV_STORE=true;LOG=1;LOCK_TIMEOUT=50;MVCC=TRUE;
            // MULTI_THREADED=TRUE;LAZY_QUERY_EXECUTION=1
            config.lazy = true;
            config.mvStore = true;
            config.memory = true;
            config.mvcc = true;
            config.multiThreaded = true;

            String setupSQL = "--no config set";
            String withQuery = "select sum(n) from (\n"
                +"    with recursive r(n) as (\n"
                +"        (select 1) union all (select n+1 from r where n < 3) \n"
                +"    )\n"
                +"    select n from r \n"
                +")\n";

            int maxRetries = 10;
            int expectedNumberOfRows = expectedRowData.length;

            testRepeatedQueryWithSetup(maxRetries, expectedRowData, expectedColumnNames, expectedNumberOfRows,
                    setupSQL, withQuery, maxRetries - 1, expectedColumnTypes);
        } finally {
            config = backupConfig;
        }

    }
}<|MERGE_RESOLUTION|>--- conflicted
+++ resolved
@@ -1,13 +1,7 @@
 /*
-<<<<<<< HEAD
- * Copyright 2004-2014 H2 Group. Multiple-Licensed under the MPL 2.0, and the
- * EPL 1.0 (http://h2database.com/html/license.html). Initial Developer: H2
- * Group
-=======
  * Copyright 2004-2018 H2 Group. Multiple-Licensed under the MPL 2.0,
  * and the EPL 1.0 (http://h2database.com/html/license.html).
  * Initial Developer: H2 Group
->>>>>>> 9a57e706
  */
 package org.h2.test.db;
 
@@ -20,8 +14,7 @@
 import org.h2.test.TestBase;
 
 /**
- * Test non-recursive queries using WITH, but more than one common table
- * defined.
+ * Test non-recursive queries using WITH, but more than one common table defined.
  */
 public class TestGeneralCommonTableQueries extends AbstractBaseForCommonTableExpressions {
 
@@ -62,15 +55,10 @@
         ResultSet rs;
 
         stat = conn.createStatement();
-<<<<<<< HEAD
-        final String simpleTwoColumnQuery = "with " + "t1(n) as (select 1 as first) "
-                + ",t2(n) as (select 2 as first) " + "select * from t1 union all select * from t2";
-=======
         final String simpleTwoColumnQuery = "with " +
             "t1(n) as (select 1 as first) " +
             ",t2(n) as (select 2 as first) " +
             "select * from t1 union all select * from t2";
->>>>>>> 9a57e706
         rs = stat.executeQuery(simpleTwoColumnQuery);
         assertTrue(rs.next());
         assertEquals(1, rs.getInt(1));
@@ -86,19 +74,12 @@
         assertEquals(2, rs.getInt(1));
         assertFalse(rs.next());
 
-<<<<<<< HEAD
-        prep = conn.prepareStatement("with " + "t1(n) as (select 2 as first) " + ",t2(n) as (select 3 as first) "
-                + "select * from t1 union all select * from t2 where n<>?");
-        // omit no lines since zero is not in list
-        prep.setInt(1, 0); 
-=======
         prep = conn.prepareStatement("with " +
             "t1(n) as (select 2 as first) " +
             ",t2(n) as (select 3 as first) " +
             "select * from t1 union all select * from t2 where n<>?");
 
         prep.setInt(1, 0);
->>>>>>> 9a57e706
         rs = prep.executeQuery();
         assertTrue(rs.next());
         assertEquals(2, rs.getInt(1));
@@ -106,18 +87,12 @@
         assertEquals(3, rs.getInt(1));
         assertFalse(rs.next());
 
-<<<<<<< HEAD
-        prep = conn.prepareStatement("with " + "t1(n) as (select 2 as first) " + ",t2(n) as (select 3 as first) "
-                + ",t3(n) as (select 4 as first) "
-                + "select * from t1 union all select * from t2 union all select * from t3 where n<>?");
-=======
         prep = conn.prepareStatement("with " +
             "t1(n) as (select 2 as first) " +
             ",t2(n) as (select 3 as first) " +
             ",t3(n) as (select 4 as first) " +
             "select * from t1 union all select * from t2 union all select * from t3 where n<>?");
 
->>>>>>> 9a57e706
         prep.setInt(1, 4);
         rs = prep.executeQuery();
         assertTrue(rs.next());
@@ -136,13 +111,6 @@
         PreparedStatement prep;
         ResultSet rs;
 
-<<<<<<< HEAD
-        prep = conn.prepareStatement("with " + "t1 as (select 2 as first_col) "
-                + ",t2 as (select first_col+1 from t1) " + ",t3 as (select 4 as first_col) "
-                + "select * from t1 union all select * from t2 union all select * from t3 where first_col<>?");
-        // omit 4 line (last)
-        prep.setInt(1, 4); 
-=======
         prep = conn.prepareStatement("with " +
             "t1 as (select 2 as first_col) " +
             ",t2 as (select first_col+1 from t1) " +
@@ -150,7 +118,6 @@
             "select * from t1 union all select * from t2 union all select * from t3 where first_col<>?");
 
         prep.setInt(1, 4);
->>>>>>> 9a57e706
         rs = prep.executeQuery();
         assertTrue(rs.next());
         assertEquals(2, rs.getInt(1));
@@ -170,8 +137,14 @@
         PreparedStatement prep;
         ResultSet rs;
 
-        prep = conn.prepareStatement("    WITH t1 AS (" + "        SELECT 1 AS FIRST_COLUMN" + ")," + "     t2 AS ("
-                + "        SELECT FIRST_COLUMN+1 AS FIRST_COLUMN FROM t1 " + ") " + "SELECT sum(FIRST_COLUMN) FROM t2");
+        prep = conn.prepareStatement(
+                "    WITH t1 AS (" +
+                "        SELECT 1 AS FIRST_COLUMN" +
+                ")," +
+                "     t2 AS (" +
+                "        SELECT FIRST_COLUMN+1 AS FIRST_COLUMN FROM t1 " +
+                ") " +
+                "SELECT sum(FIRST_COLUMN) FROM t2");
 
         rs = prep.executeQuery();
         assertTrue(rs.next());
@@ -188,9 +161,14 @@
         PreparedStatement prep;
         ResultSet rs;
 
-        prep = conn.prepareStatement("WITH t1 AS (" + "     SELECT X, 'T1' FROM SYSTEM_RANGE(?,?)" + ")," + "t2 AS ("
-                + "     SELECT X, 'T2' FROM SYSTEM_RANGE(?,?)" + ") " + "SELECT * FROM t1 UNION ALL SELECT * FROM t2 "
-                + "UNION ALL SELECT X, 'Q' FROM SYSTEM_RANGE(?,?)");
+        prep = conn.prepareStatement("WITH t1 AS (" +
+                "     SELECT X, 'T1' FROM SYSTEM_RANGE(?,?)" +
+                ")," +
+                "t2 AS (" +
+                "     SELECT X, 'T2' FROM SYSTEM_RANGE(?,?)" +
+                ") " +
+                "SELECT * FROM t1 UNION ALL SELECT * FROM t2 " +
+                "UNION ALL SELECT X, 'Q' FROM SYSTEM_RANGE(?,?)");
         prep.setInt(1, 1);
         prep.setInt(2, 2);
         prep.setInt(3, 3);
@@ -199,11 +177,7 @@
         prep.setInt(6, 6);
         rs = prep.executeQuery();
 
-<<<<<<< HEAD
-        for (int n : new int[] { 1, 2, 3, 4, 5, 6 }) {
-=======
         for (int n: new int[]{1, 2, 3, 4, 5, 6}) {
->>>>>>> 9a57e706
             assertTrue(rs.next());
             assertEquals(n, rs.getInt(1));
         }
@@ -212,11 +186,7 @@
         // call it twice
         rs = prep.executeQuery();
 
-<<<<<<< HEAD
-        for (int n : new int[] { 1, 2, 3, 4, 5, 6 }) {
-=======
         for (int n: new int[]{1, 2, 3, 4, 5, 6}) {
->>>>>>> 9a57e706
             assertTrue(rs.next());
             assertEquals(n, rs.getInt(1));
         }
@@ -234,9 +204,13 @@
 
         conn.setAutoCommit(false);
 
-        prep = conn.prepareStatement("WITH t1 AS (" + "     SELECT R.X, 'T1' FROM SYSTEM_RANGE(?1,?2) R" + "),"
-                + "t2 AS (" + "     SELECT R.X, 'T2' FROM SYSTEM_RANGE(?3,?4) R" + ") "
-                + "SELECT * FROM t1 UNION ALL SELECT * FROM t2 UNION ALL SELECT X, 'Q' FROM SYSTEM_RANGE(?5,?6)");
+        prep = conn.prepareStatement("WITH t1 AS ("
+            +"     SELECT R.X, 'T1' FROM SYSTEM_RANGE(?1,?2) R"
+            +"),"
+            +"t2 AS ("
+            +"     SELECT R.X, 'T2' FROM SYSTEM_RANGE(?3,?4) R"
+            +") "
+            +"SELECT * FROM t1 UNION ALL SELECT * FROM t2 UNION ALL SELECT X, 'Q' FROM SYSTEM_RANGE(?5,?6)");
         prep.setInt(1, 1);
         prep.setInt(2, 2);
         prep.setInt(3, 3);
@@ -255,18 +229,11 @@
         assertFalse(rs.next());
 
         try {
-<<<<<<< HEAD
-            prep = conn.prepareStatement("SELECT * FROM t1 UNION ALL SELECT * FROM t2 "
-                    + "UNION ALL SELECT X, 'Q' FROM SYSTEM_RANGE(5,6)");
-            rs = prep.executeQuery();
-            fail("Temp view T1 was accessible after previous WITH statement finished " + "- but should not have been.");
-=======
             prep = conn.prepareStatement("SELECT * FROM t1 UNION ALL SELECT * FROM t2 "+
                     "UNION ALL SELECT X, 'Q' FROM SYSTEM_RANGE(5,6)");
             rs = prep.executeQuery();
             fail("Temp view T1 was accessible after previous WITH statement finished "+
                     "- but should not have been.");
->>>>>>> 9a57e706
         } catch (JdbcSQLException e) {
             // ensure the T1 table has been removed even without auto commit
             assertContains(e.getMessage(), "Table \"T1\" not found;");
@@ -287,7 +254,9 @@
         stat = conn.createStatement();
         stat.execute("CREATE TABLE T1 ( ID INT IDENTITY,  X INT NULL, Y VARCHAR(100) NULL )");
 
-        prep = conn.prepareStatement("WITH v1 AS (" + "     SELECT R.X, 'X1' AS Y FROM SYSTEM_RANGE(?1,?2) R" + ")"
+        prep = conn.prepareStatement("WITH v1 AS ("
+                + "     SELECT R.X, 'X1' AS Y FROM SYSTEM_RANGE(?1,?2) R"
+                + ")"
                 + "INSERT INTO T1 (X,Y) SELECT v1.X, v1.Y FROM v1");
         prep.setInt(1, 1);
         prep.setInt(2, 2);
@@ -297,7 +266,7 @@
 
         rs = stat.executeQuery("SELECT ID, X,Y FROM T1");
 
-        for (int n : new int[] { 1, 2 }) {
+        for (int n : new int[]{1, 2}) {
             assertTrue(rs.next());
             assertTrue(rs.getInt(1) != 0);
             assertEquals(n, rs.getInt(2));
@@ -318,8 +287,10 @@
         stat = conn.createStatement();
         stat.execute("CREATE TABLE IF NOT EXISTS T1 AS SELECT R.X AS ID, R.X, 'X1' AS Y FROM SYSTEM_RANGE(1,2) R");
 
-        prep = conn.prepareStatement("WITH v1 AS (" + "     SELECT R.X, 'X1' AS Y FROM SYSTEM_RANGE(?1,?2) R" + ")"
-                + "UPDATE T1 SET Y = 'Y1' WHERE X IN ( SELECT v1.X FROM v1 )");
+        prep = conn.prepareStatement("WITH v1 AS ("
+                +"     SELECT R.X, 'X1' AS Y FROM SYSTEM_RANGE(?1,?2) R"
+                +")"
+                +"UPDATE T1 SET Y = 'Y1' WHERE X IN ( SELECT v1.X FROM v1 )");
         prep.setInt(1, 1);
         prep.setInt(2, 2);
         rowCount = prep.executeUpdate();
@@ -349,8 +320,10 @@
         stat = conn.createStatement();
         stat.execute("CREATE TABLE IF NOT EXISTS T1 AS SELECT R.X AS ID, R.X, 'X1' AS Y FROM SYSTEM_RANGE(1,2) R");
 
-        prep = conn.prepareStatement("WITH v1 AS (" + "     SELECT R.X, 'X1' AS Y FROM SYSTEM_RANGE(1,2) R" + ")"
-                + "DELETE FROM T1 WHERE X IN ( SELECT v1.X FROM v1 )");
+        prep = conn.prepareStatement("WITH v1 AS ("
+                +"     SELECT R.X, 'X1' AS Y FROM SYSTEM_RANGE(1,2) R"
+                +")"
+                +"DELETE FROM T1 WHERE X IN ( SELECT v1.X FROM v1 )");
         rowCount = prep.executeUpdate();
 
         assertEquals(2, rowCount);
@@ -374,8 +347,10 @@
         stat = conn.createStatement();
         stat.execute("CREATE TABLE IF NOT EXISTS T1 AS SELECT R.X AS ID, R.X, 'X1' AS Y FROM SYSTEM_RANGE(1,2) R");
 
-        prep = conn.prepareStatement("WITH v1 AS (" + "     SELECT R.X, 'X1' AS Y FROM SYSTEM_RANGE(1,3) R" + ")"
-                + "MERGE INTO T1 KEY(ID) SELECT v1.X AS ID, v1.X, v1.Y FROM v1");
+        prep = conn.prepareStatement("WITH v1 AS ("
+                +"     SELECT R.X, 'X1' AS Y FROM SYSTEM_RANGE(1,3) R"
+                +")"
+                +"MERGE INTO T1 KEY(ID) SELECT v1.X AS ID, v1.X, v1.Y FROM v1");
         rowCount = prep.executeUpdate();
 
         assertEquals(3, rowCount);
@@ -401,8 +376,10 @@
         boolean success;
 
         stat = conn.createStatement();
-        prep = conn.prepareStatement("WITH v1 AS (" + "     SELECT R.X, 'X1' AS Y FROM SYSTEM_RANGE(1,3) R" + ")"
-                + "CREATE TABLE IF NOT EXISTS T1 AS SELECT v1.X AS ID, v1.X, v1.Y FROM v1");
+        prep = conn.prepareStatement("WITH v1 AS ("
+                +"     SELECT R.X, 'X1' AS Y FROM SYSTEM_RANGE(1,3) R"
+                +")"
+                +"CREATE TABLE IF NOT EXISTS T1 AS SELECT v1.X AS ID, v1.X, v1.Y FROM v1");
         success = prep.execute();
 
         assertEquals(false, success);
@@ -425,21 +402,36 @@
         PreparedStatement prep;
         ResultSet rs;
 
-        prep = conn.prepareStatement("WITH T1 AS (                        " + "        SELECT *                    "
-                + "        FROM TABLE (                " + "            K VARCHAR = ('a', 'b'), "
-                + "            V INTEGER = (1, 2)      " + "    )                               "
-                + "),                                  " + "                                    "
-                + "                                    " + "T2 AS (                             "
-                + "        SELECT *                    " + "        FROM TABLE (                "
-                + "            K VARCHAR = ('a', 'b'), " + "            V INTEGER = (3, 4)      "
-                + "    )                               " + "),                                  "
-                + "                                    " + "                                    "
-                + "JOIN_CTE AS (                       " + "    SELECT T1.*                     "
-                + "                                    " + "    FROM                            "
-                + "        T1                          " + "        JOIN T2 ON (                "
-                + "            T1.K = T2.K             " + "        )                           "
-                + ")                                   " + "                                    "
-                + "SELECT * FROM JOIN_CTE");
+        prep = conn.prepareStatement(
+            "WITH T1 AS (                        "+
+            "        SELECT *                    "+
+            "        FROM TABLE (                "+
+            "            K VARCHAR = ('a', 'b'), "+
+            "            V INTEGER = (1, 2)      "+
+            "    )                               "+
+            "),                                  "+
+            "                                    "+
+            "                                    "+
+            "T2 AS (                             "+
+            "        SELECT *                    "+
+            "        FROM TABLE (                "+
+            "            K VARCHAR = ('a', 'b'), "+
+            "            V INTEGER = (3, 4)      "+
+            "    )                               "+
+            "),                                  "+
+            "                                    "+
+            "                                    "+
+            "JOIN_CTE AS (                       "+
+            "    SELECT T1.*                     "+
+            "                                    "+
+            "    FROM                            "+
+            "        T1                          "+
+            "        JOIN T2 ON (                "+
+            "            T1.K = T2.K             "+
+            "        )                           "+
+            ")                                   "+
+            "                                    "+
+            "SELECT * FROM JOIN_CTE");
 
         rs = prep.executeQuery();
 
@@ -462,8 +454,9 @@
         conn.setAutoCommit(false);
 
         prep = conn.prepareStatement("WITH t1 AS ("
-                + "     SELECT 1 AS ONE, R.X AS TWO, 'T1' AS THREE, X FROM SYSTEM_RANGE(1,1) R" + ")"
-                + "SELECT * FROM t1");
+            +"     SELECT 1 AS ONE, R.X AS TWO, 'T1' AS THREE, X FROM SYSTEM_RANGE(1,1) R"
+            +")"
+            +"SELECT * FROM t1");
         rs = prep.executeQuery();
 
         for (int n : new int[] { 1 }) {
