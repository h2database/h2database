--- conflicted
+++ resolved
@@ -21,6 +21,8 @@
 
 <h2>Next Version (unreleased)</h2>
 <ul>
+<li>Issue #1819: Trace.db file exceed file size limit (64MB)
+</li>
 <li>Issue #1861: Use COALESCE in named columns join for some data types
 </li>
 <li>PR #1860: Additional fix for deadlock on shutdown (exclusively in PageStore mode)
@@ -63,15 +65,6 @@
 </li>
 <li>Issue #1820: Performance problem on commit
 </li>
-<<<<<<< HEAD
-</ul>
-
-<h2>Version 1.4.199 (2019-03-13)</h2>
-<ul>
-<li>Issue #1819: Trace.db file exceed file size limit (64MB)
-</li>
-=======
->>>>>>> a6f9519a
 <li>Issue #1822: Use https:// in h2database.com hyperlinks
 </li>
 <li>PR #1817: Assorted minor changes in documentation and other places
