--- conflicted
+++ resolved
@@ -24,11 +24,8 @@
 import java.util.regex.Pattern;
 import java.util.regex.PatternSyntaxException;
 
-<<<<<<< HEAD
 import com.vividsolutions.jts.geom.Coordinate;
 import com.vividsolutions.jts.geom.GeometryFactory;
-=======
->>>>>>> d64f8cd9
 import org.h2.api.ErrorCode;
 import org.h2.command.Command;
 import org.h2.command.Parser;
@@ -1738,170 +1735,168 @@
             result = session.getVariable(args[0].getSchemaName() + "." +
                     args[0].getTableName() + "." + args[0].getColumnName());
             break;
-<<<<<<< HEAD
-        case ST_METADATA: {
-            try {
-                RasterUtils.RasterMetaData metaData;
-                if (v0 instanceof Value.ValueRasterMarker) {
-                    metaData = ((Value.ValueRasterMarker) v0).getMetaData();
-                } else {
-                    metaData = ((Value.ValueRasterMarker) v0
-                            .convertTo(Value.RASTER)).getMetaData();
-                }
-                result = ValueArray
-                        .get(new Value[]{ValueDouble.get(metaData.ipX),
-                                ValueDouble.get(metaData.ipY),
-                                ValueInt.get(metaData.width),
-                                ValueInt.get(metaData.height),
-                                ValueDouble.get(metaData.scaleX),
-                                ValueDouble.get(metaData.scaleY),
-                                ValueDouble.get(metaData.skewX),
-                                ValueDouble.get(metaData.skewY),
-                                ValueInt.get(metaData.srid),
-                                ValueInt.get(metaData.numBands)});
-            } catch (IOException ex) {
-                throw DbException
-                        .get(ErrorCode.IO_EXCEPTION_1, ex, getSQL());
-            }
-            break;
-        }
-        case ST_RASTERFROMIMAGE: {
-            try {
-                result = RasterUtils.getFromImage(v0,
-                        getNullOrValue(session, args, values, 1).getDouble(),
-                        getNullOrValue(session, args, values, 2).getDouble(),
-                        getNullOrValue(session, args, values, 3).getDouble(),
-                        getNullOrValue(session, args, values, 4).getDouble(),
-                        getNullOrValue(session, args, values, 5).getDouble(),
-                        getNullOrValue(session, args, values, 6).getDouble(),
-                        getNullOrValue(session, args, values, 7).getInt(),
-                        session);
-            } catch (IOException ex) {
-                throw DbException.get(ErrorCode.IO_EXCEPTION_1, ex, getSQL());
-            }
-            break;
-        }
-        case ST_IMAGEFROMRASTER: {
-            try {
-                result = RasterUtils.asImage(v0,
-                        v1.getString(), session);
-            } catch (IOException ex) {
-                throw DbException.get(ErrorCode.IO_EXCEPTION_1, ex,
-                        getSQL());
-            }
-            break;
-        }
-        case ST_MAKEEMPTYRASTER: {
-            try {
-                RasterUtils.RasterMetaData rasterMetaData;
-                if(v0 instanceof Value.ValueRasterMarker) {
-                    // Initialise for an existing raster
-                    rasterMetaData = ((Value.ValueRasterMarker) v0).getMetaData();
-                } else {
-                    if(args.length == 9) {
-                        rasterMetaData = new RasterUtils.RasterMetaData(
-                                v0.getInt(),
-                                v1.getInt(),
-                                v4.getDouble(),
-                                v5.getDouble(),
-                                v2.getDouble(),
-                                v3.getDouble(),
-                                getNullOrValue(session, args, values, 6)
-                                        .getDouble(),
-                                getNullOrValue(session, args, values, 7)
-                                        .getDouble(),
-                                getNullOrValue(session, args, values, 8).getInt());
-                    } else if(args.length == 5) {
-                        rasterMetaData = new RasterUtils.RasterMetaData(
-                                v0.getInt(),
-                                v1.getInt(),
-                                v4.getDouble(),
-                                -v4.getDouble(),
-                                v2.getDouble(),
-                                v3.getDouble(),
-                                0,
-                                0,
-                                0);
-                    } else {
-                        throw DbException.get(ErrorCode
-                                .INVALID_PARAMETER_COUNT_2);
-                    }
-                }
-                result = RasterUtils.makeEmptyRaster(rasterMetaData);
-            } catch (IOException ex) {
-                throw DbException.get(ErrorCode.IO_EXCEPTION_1, ex, getSQL());
-            }
-            break;
-        }
-        case ST_BANDMETADATA: {
-            try {
-                RasterUtils.RasterMetaData metaData;
-                if (v0 instanceof Value.ValueRasterMarker) {
-                    metaData = ((Value.ValueRasterMarker) v0).getMetaData();
-                } else {
-                    metaData = ((Value.ValueRasterMarker) (v0
-                            .convertTo(Value.RASTER))).getMetaData();
-                }
-                // Extract 1 based band number argument
-                RasterUtils.RasterBandMetaData bandMetaData = metaData
-                        .bands[Math.max(0,
-                        Math.min(v1.getInt() - 1, metaData.numBands - 1))];
-                result = ValueArray
-                        .get(new Value[]{ValueString.get(bandMetaData
-                                .pixelType.getPixeTypeName()),
-                                bandMetaData.hasNoData ? ValueDouble.get
-                                (bandMetaData
-                                        .noDataValue) : ValueNull.INSTANCE,
-                                ValueBoolean.get(bandMetaData.offDB),
-                                ValueString.get(bandMetaData.externalPath)});
-            } catch (IOException ex) {
-                throw DbException.convertIOException(ex, getSQL());
-            }
-            break;
-        }
-        case ST_WORLDTORASTERCOORD: {
-            RasterUtils.RasterMetaData metaData;
-            try {
-                if (v0 instanceof Value.ValueRasterMarker) {
-                    metaData = ((Value.ValueRasterMarker) v0).getMetaData();
-                } else {
-                    metaData = ((Value.ValueRasterMarker) (v0
-                            .convertTo(Value.RASTER))).getMetaData();
-                }
-                int[] coords = metaData.getPixelFromCoordinate(new Coordinate(v1.getDouble(), v2.getDouble()));
-                // 1 based pixel index
-                result = ValueArray.get(new Value[] {ValueInt.get(coords[0] + 1), ValueInt.get(coords[1] + 1)});
-            } catch (IOException ex) {
-                throw DbException.convertIOException(ex, getSQL());
-            }
-            break;
-        }
-        case ST_RASTERTOWORLDCOORD: {
-            RasterUtils.RasterMetaData metaData;
-            try {
-                if (v0 instanceof Value.ValueRasterMarker) {
-                    metaData = ((Value.ValueRasterMarker) v0).getMetaData();
-                } else {
-                    metaData = ((Value.ValueRasterMarker) (v0
-                            .convertTo(Value.RASTER))).getMetaData();
-                }
-                // 1 based pixel index
-                Coordinate coords = metaData.getPixelCoordinate(v1.getInt() - 1, v2.getInt() - 1);
-                result = ValueGeometry.getFromGeometry(new GeometryFactory()
-                        .createPoint(coords));
-            } catch (IOException ex) {
-                throw DbException.convertIOException(ex, getSQL());
-            }
-            break;
-=======
         case SIGNAL: {
             String sqlState = v0.getString();
             if (sqlState.startsWith("00") || !SIGNAL_PATTERN.matcher(sqlState).matches())
                 throw DbException.getInvalidValueException("SQLSTATE", sqlState);
             String msgText = v1.getString();
             throw DbException.fromUser(sqlState, msgText);
->>>>>>> d64f8cd9
-        }
+        }
+            case ST_METADATA: {
+                try {
+                    RasterUtils.RasterMetaData metaData;
+                    if (v0 instanceof Value.ValueRasterMarker) {
+                        metaData = ((Value.ValueRasterMarker) v0).getMetaData();
+                    } else {
+                        metaData = ((Value.ValueRasterMarker) v0
+                                .convertTo(Value.RASTER)).getMetaData();
+                    }
+                    result = ValueArray
+                            .get(new Value[]{ValueDouble.get(metaData.ipX),
+                                    ValueDouble.get(metaData.ipY),
+                                    ValueInt.get(metaData.width),
+                                    ValueInt.get(metaData.height),
+                                    ValueDouble.get(metaData.scaleX),
+                                    ValueDouble.get(metaData.scaleY),
+                                    ValueDouble.get(metaData.skewX),
+                                    ValueDouble.get(metaData.skewY),
+                                    ValueInt.get(metaData.srid),
+                                    ValueInt.get(metaData.numBands)});
+                } catch (IOException ex) {
+                    throw DbException
+                            .get(ErrorCode.IO_EXCEPTION_1, ex, getSQL());
+                }
+                break;
+            }
+            case ST_RASTERFROMIMAGE: {
+                try {
+                    result = RasterUtils.getFromImage(v0,
+                            getNullOrValue(session, args, values, 1).getDouble(),
+                            getNullOrValue(session, args, values, 2).getDouble(),
+                            getNullOrValue(session, args, values, 3).getDouble(),
+                            getNullOrValue(session, args, values, 4).getDouble(),
+                            getNullOrValue(session, args, values, 5).getDouble(),
+                            getNullOrValue(session, args, values, 6).getDouble(),
+                            getNullOrValue(session, args, values, 7).getInt(),
+                            session);
+                } catch (IOException ex) {
+                    throw DbException.get(ErrorCode.IO_EXCEPTION_1, ex, getSQL());
+                }
+                break;
+            }
+            case ST_IMAGEFROMRASTER: {
+                try {
+                    result = RasterUtils.asImage(v0,
+                            v1.getString(), session);
+                } catch (IOException ex) {
+                    throw DbException.get(ErrorCode.IO_EXCEPTION_1, ex,
+                            getSQL());
+                }
+                break;
+            }
+            case ST_MAKEEMPTYRASTER: {
+                try {
+                    RasterUtils.RasterMetaData rasterMetaData;
+                    if(v0 instanceof Value.ValueRasterMarker) {
+                        // Initialise for an existing raster
+                        rasterMetaData = ((Value.ValueRasterMarker) v0).getMetaData();
+                    } else {
+                        if(args.length == 9) {
+                            rasterMetaData = new RasterUtils.RasterMetaData(
+                                    v0.getInt(),
+                                    v1.getInt(),
+                                    v4.getDouble(),
+                                    v5.getDouble(),
+                                    v2.getDouble(),
+                                    v3.getDouble(),
+                                    getNullOrValue(session, args, values, 6)
+                                            .getDouble(),
+                                    getNullOrValue(session, args, values, 7)
+                                            .getDouble(),
+                                    getNullOrValue(session, args, values, 8).getInt());
+                        } else if(args.length == 5) {
+                            rasterMetaData = new RasterUtils.RasterMetaData(
+                                    v0.getInt(),
+                                    v1.getInt(),
+                                    v4.getDouble(),
+                                    -v4.getDouble(),
+                                    v2.getDouble(),
+                                    v3.getDouble(),
+                                    0,
+                                    0,
+                                    0);
+                        } else {
+                            throw DbException.get(ErrorCode
+                                    .INVALID_PARAMETER_COUNT_2);
+                        }
+                    }
+                    result = RasterUtils.makeEmptyRaster(rasterMetaData);
+                } catch (IOException ex) {
+                    throw DbException.get(ErrorCode.IO_EXCEPTION_1, ex, getSQL());
+                }
+                break;
+            }
+            case ST_BANDMETADATA: {
+                try {
+                    RasterUtils.RasterMetaData metaData;
+                    if (v0 instanceof Value.ValueRasterMarker) {
+                        metaData = ((Value.ValueRasterMarker) v0).getMetaData();
+                    } else {
+                        metaData = ((Value.ValueRasterMarker) (v0
+                                .convertTo(Value.RASTER))).getMetaData();
+                    }
+                    // Extract 1 based band number argument
+                    RasterUtils.RasterBandMetaData bandMetaData = metaData
+                            .bands[Math.max(0,
+                            Math.min(v1.getInt() - 1, metaData.numBands - 1))];
+                    result = ValueArray
+                            .get(new Value[]{ValueString.get(bandMetaData
+                                    .pixelType.getPixeTypeName()),
+                                    bandMetaData.hasNoData ? ValueDouble.get
+                                            (bandMetaData
+                                                    .noDataValue) : ValueNull.INSTANCE,
+                                    ValueBoolean.get(bandMetaData.offDB),
+                                    ValueString.get(bandMetaData.externalPath)});
+                } catch (IOException ex) {
+                    throw DbException.convertIOException(ex, getSQL());
+                }
+                break;
+            }
+            case ST_WORLDTORASTERCOORD: {
+                RasterUtils.RasterMetaData metaData;
+                try {
+                    if (v0 instanceof Value.ValueRasterMarker) {
+                        metaData = ((Value.ValueRasterMarker) v0).getMetaData();
+                    } else {
+                        metaData = ((Value.ValueRasterMarker) (v0
+                                .convertTo(Value.RASTER))).getMetaData();
+                    }
+                    int[] coords = metaData.getPixelFromCoordinate(new Coordinate(v1.getDouble(), v2.getDouble()));
+                    // 1 based pixel index
+                    result = ValueArray.get(new Value[] {ValueInt.get(coords[0] + 1), ValueInt.get(coords[1] + 1)});
+                } catch (IOException ex) {
+                    throw DbException.convertIOException(ex, getSQL());
+                }
+                break;
+            }
+            case ST_RASTERTOWORLDCOORD: {
+                RasterUtils.RasterMetaData metaData;
+                try {
+                    if (v0 instanceof Value.ValueRasterMarker) {
+                        metaData = ((Value.ValueRasterMarker) v0).getMetaData();
+                    } else {
+                        metaData = ((Value.ValueRasterMarker) (v0
+                                .convertTo(Value.RASTER))).getMetaData();
+                    }
+                    // 1 based pixel index
+                    Coordinate coords = metaData.getPixelCoordinate(v1.getInt() - 1, v2.getInt() - 1);
+                    result = ValueGeometry.getFromGeometry(new GeometryFactory()
+                            .createPoint(coords));
+                } catch (IOException ex) {
+                    throw DbException.convertIOException(ex, getSQL());
+                }
+                break;
+            }
         default:
             throw DbException.throwInternalError("type=" + info.type);
         }
@@ -2465,19 +2460,17 @@
         case CASE:
             min = 3;
             break;
-<<<<<<< HEAD
+        case REGEXP_REPLACE:
+            min = 3;
+            max = 4;
+            break;
+        case REGEXP_LIKE:
+            min = 2;
+            max = 3;
+            break;
         case ST_MAKEEMPTYRASTER:
             min = 1;
             max = 9;
-=======
-        case REGEXP_REPLACE:
-            min = 3;
-            max = 4;
-            break;
-        case REGEXP_LIKE:
-            min = 2;
-            max = 3;
->>>>>>> d64f8cd9
             break;
         default:
             DbException.throwInternalError("type=" + info.type);
