/*
 * Copyright 2004-2018 H2 Group. Multiple-Licensed under the MPL 2.0,
 * and the EPL 1.0 (http://h2database.com/html/license.html).
 * Initial Developer: H2 Group
 */
package org.h2.value;

import com.vividsolutions.jts.geom.Envelope;

import java.io.BufferedInputStream;
import java.io.BufferedReader;
import java.io.ByteArrayInputStream;
import java.io.IOException;
import java.io.InputStream;
import java.io.Reader;
import java.nio.charset.StandardCharsets;
import java.sql.PreparedStatement;
import java.sql.SQLException;

<<<<<<< HEAD
import org.h2.api.GeoRaster;
=======
>>>>>>> 5e78f932
import org.h2.engine.Constants;
import org.h2.engine.Mode;
import org.h2.engine.SysProperties;
import org.h2.message.DbException;
import org.h2.mvstore.DataUtils;
import org.h2.store.DataHandler;
import org.h2.store.FileStore;
import org.h2.store.FileStoreInputStream;
import org.h2.store.FileStoreOutputStream;
import org.h2.store.LobStorageFrontend;
import org.h2.store.LobStorageInterface;
import org.h2.store.RangeReader;
import org.h2.store.fs.FileUtils;
<<<<<<< HEAD
import org.h2.table.Column;
import org.h2.util.*;
=======
import org.h2.util.IOUtils;
import org.h2.util.MathUtils;
import org.h2.util.StringUtils;
import org.h2.util.Utils;
>>>>>>> 5e78f932

/**
 * A implementation of the BLOB and CLOB data types.
 *
 * Small objects are kept in memory and stored in the record.
 * Large objects are either stored in the database, or in temporary files.
 */
public class ValueLobDb extends Value implements Value.ValueClob,
        Value.ValueBlob, Value.ValueRasterMarker {

    private final int type;
    private final long lobId;
    private final byte[] hmac;
    private final byte[] small;
    private final DataHandler handler;

    /**
     * For a BLOB, precision is length in bytes.
     * For a CLOB, precision is length in chars.
     */
    private final long precision;

    // For Raster only
    private RasterUtils.RasterMetaData cachedMetaData;

    private final String fileName;
    private final FileStore tempFile;
    private final int tableId;
    private int hash;

    //Arbonaut: 13.07.2016
    // Fix for recovery tool.

    private boolean isRecoveryReference;

    private ValueLobDb(int type, DataHandler handler, int tableId, long lobId,
                       byte[] hmac, long precision) {
        this.type = type;
        this.handler = handler;
        this.tableId = tableId;
        this.lobId = lobId;
        this.hmac = hmac;
        this.precision = precision;
        this.small = null;
        this.fileName = null;
        this.tempFile = null;
    }

    private ValueLobDb(int type, byte[] small, long precision) {
        this.type = type;
        this.small = small;
        this.precision = precision;
        this.lobId = 0;
        this.hmac = null;
        this.handler = null;
        this.fileName = null;
        this.tempFile = null;
        this.tableId = 0;
    }

    /**
     * Create a CLOB in a temporary file.
     */
    private ValueLobDb(DataHandler handler, Reader in, long remaining)
            throws IOException {
        this.type = Value.CLOB;
        this.handler = handler;
        this.small = null;
        this.lobId = 0;
        this.hmac = null;
        this.fileName = createTempLobFileName(handler);
        this.tempFile = this.handler.openFile(fileName, "rw", false);
        this.tempFile.autoDelete();

        long tmpPrecision = 0;
        try (FileStoreOutputStream out = new FileStoreOutputStream(tempFile, null, null)) {
            char[] buff = new char[Constants.IO_BUFFER_SIZE];
            while (true) {
                int len = getBufferSize(this.handler, false, remaining);
                len = IOUtils.readFully(in, buff, len);
                if (len == 0) {
                    break;
                }
                byte[] data = new String(buff, 0, len).getBytes(StandardCharsets.UTF_8);
                out.write(data);
                tmpPrecision += len;
            }
        }
        this.precision = tmpPrecision;
        this.tableId = 0;
    }

    /**
     * Create a BLOB in a temporary file.
     */
    private ValueLobDb(DataHandler handler, byte[] buff, int len, InputStream in,
                       long remaining, int type) throws IOException {
        this.type = type;
        this.handler = handler;
        this.small = null;
        this.lobId = 0;
        this.hmac = null;
        this.fileName = createTempLobFileName(handler);
        this.tempFile = this.handler.openFile(fileName, "rw", false);
        this.tempFile.autoDelete();
        long tmpPrecision = 0;
        boolean compress = this.handler.getLobCompressionAlgorithm(Value.BLOB) != null;
        try (FileStoreOutputStream out = new FileStoreOutputStream(tempFile, null, null)) {
            while (true) {
                tmpPrecision += len;
                out.write(buff, 0, len);
                remaining -= len;
                if (remaining <= 0) {
                    break;
                }
                len = getBufferSize(this.handler, compress, remaining);
                len = IOUtils.readFully(in, buff, len);
                if (len <= 0) {
                    break;
                }
            }
        }
        this.precision = tmpPrecision;
        this.tableId = 0;
    }

    private static String createTempLobFileName(DataHandler handler)
            throws IOException {
        String path = handler.getDatabasePath();
        if (path.length() == 0) {
            path = SysProperties.PREFIX_TEMP_FILE;
        }
        return FileUtils.createTempFile(path, Constants.SUFFIX_TEMP_FILE, true, true);
    }

    /**
     * Create a LOB value.
     *
     * @param type      the type
     * @param handler   the data handler
     * @param tableId   the table id
     * @param id        the lob id
     * @param hmac      the message authentication code
     * @param precision the precision (number of bytes / characters)
     * @return the value
     */
    public static ValueLobDb create(int type, DataHandler handler,
                                    int tableId, long id, byte[] hmac, long precision) {
        return new ValueLobDb(type, handler, tableId, id, hmac, precision);
    }

    /**
     * Convert a lob to another data type. The data is fully read in memory
     * except when converting to BLOB or CLOB.
     *
     * @param t         the new type
     * @param precision the precision
<<<<<<< HEAD
     * @param mode      the mode
     * @param column    the column
=======
     * @param mode the mode
     * @param column the column (if any), used for to improve the error message if conversion fails
     * @param enumerators the ENUM datatype enumerators (if any),
     *        for dealing with ENUM conversions
>>>>>>> 5e78f932
     * @return the converted value
     */
    @Override
    public Value convertTo(int t, int precision, Mode mode, Object column, String[] enumerators) {
        if (t == type) {
            return this;
        } else if (t == Value.CLOB) {
            if (handler != null) {
                Value copy = handler.getLobStorage().
                        createClob(getReader(), -1);
                return copy;
            } else if (small != null) {
                return ValueLobDb.createSmallLob(t, small);
            }
        } else if (t == Value.BLOB) {
            if (handler != null) {
                Value copy = handler.getLobStorage().
                        createBlob(getInputStream(), -1);
                return copy;
            } else if (small != null) {
                return ValueLobDb.createSmallLob(t, small);
            }
        } else if (t == Value.RASTER) {
            if (handler != null) {
                Value copy = handler.getLobStorage().
                        createRaster(getInputStream(), -1);
                return copy;
            } else if (small != null) {
                return ValueLobDb.createSmallLob(t, small);
            }
        }
        return super.convertTo(t, precision, mode, column, null);
    }

    @Override
    public boolean isLinkedToTable() {
        return small == null &&
                tableId >= 0;
    }

    public boolean isStored() {
        return small == null && fileName == null;
    }

    @Override
    public void remove() {
        if (fileName != null) {
            if (tempFile != null) {
                tempFile.stopAutoDelete();
            }
            // synchronize on the database, to avoid concurrent temp file
            // creation / deletion / backup
            synchronized (handler.getLobSyncObject()) {
                FileUtils.delete(fileName);
            }
        }
        if (handler != null) {
            handler.getLobStorage().removeLob(this);
        }
    }

    @Override
    public Value copy(DataHandler database, int tableId) {
        if (small == null) {
            Value v2 = handler.getLobStorage().copyLob(this, tableId, getPrecision());
            return v2;
        } else if (small.length > database.getMaxLengthInplaceLob()) {
            LobStorageInterface s = database.getLobStorage();
            Value v;
            if (type == Value.BLOB) {
                v = s.createBlob(getInputStream(), getPrecision());
            } else if (type == Value.RASTER) {
                v = s.createRaster(getInputStream(), getPrecision());
            } else {
                v = s.createClob(getReader(), getPrecision());
            }
            Value v2 = v.copy(database, tableId);
            v.remove();
            return v2;
        }
        return this;
    }

    /**
     * Get the current table id of this lob.
     *
     * @return the table id
     */
    @Override
    public int getTableId() {
        return tableId;
    }

    @Override
    public int getType() {
        return type;
    }

    @Override
    public long getPrecision() {
        return precision;
    }

    @Override
    public String getString() {
        if (type == Value.RASTER) {
            try {
                RasterUtils.RasterMetaData metaData = getMetaData();
                return metaData.toString();
            } catch (IOException e) {
                throw DbException.convertIOException(e, toString());
            }
        } else {
            int len = precision > Integer.MAX_VALUE || precision == 0 ?
                    Integer.MAX_VALUE : (int) precision;
            try {
                if (type == Value.CLOB) {
                    if (small != null) {
                        return new String(small, StandardCharsets.UTF_8);
                    }
                    return IOUtils.readStringAndClose(getReader(), len);
                }
                byte[] buff;
                if (small != null) {
                    buff = small;
                } else {
                    buff = IOUtils.readBytesAndClose(getInputStream(), len);
                }
                return StringUtils.convertBytesToHex(buff);
            } catch (IOException e) {
                throw DbException.convertIOException(e, toString());
            }
        }
    }

    @Override
    public byte[] getBytes() {
        if (type == CLOB) {
            // convert hex to string
            return super.getBytes();
        }
        byte[] data = getBytesNoCopy();
        return Utils.cloneByteArray(data);
    }

    @Override
    public byte[] getBytesNoCopy() {
        if (type == CLOB) {
            // convert hex to string
            return super.getBytesNoCopy();
        }
        if (small != null) {
            return small;
        }
        try {
            return IOUtils.readBytesAndClose(getInputStream(), Integer.MAX_VALUE);
        } catch (IOException e) {
            throw DbException.convertIOException(e, toString());
        }
    }

    @Override
    public int hashCode() {
        if (hash == 0) {
            if (precision > 4096) {
                // TODO: should calculate the hash code when saving, and store
                // it in the database file
                return (int) (precision ^ (precision >>> 32));
            }
            if (type == CLOB) {
                hash = getString().hashCode();
            } else {
                hash = Utils.getByteArrayHash(getBytes());
            }
        }
        return hash;
    }

    @Override
    protected int compareSecure(Value v, CompareMode mode) {
        if (v instanceof ValueLobDb) {
            ValueLobDb v2 = (ValueLobDb) v;
            if (v == this) {
                return 0;
            }
            if (lobId == v2.lobId && small == null && v2.small == null) {
                return 0;
            }
        }
        if (type == Value.CLOB) {
            return Integer.signum(getString().compareTo(v.getString()));
        }
        byte[] v2 = v.getBytesNoCopy();
        return Utils.compareNotNullSigned(getBytes(), v2);
    }

    @Override
    public Object getObject() {
        if (type == Value.CLOB) {
            return getReader();
        } else if (type == Value.RASTER) {
            return new GeoRasterBlob(this);
        }
        return getInputStream();
    }

    @Override
    public Reader getReader() {
        return IOUtils.getBufferedReader(getInputStream());
    }

    @Override
    public Reader getReader(long oneBasedOffset, long length) {
        return ValueLob.rangeReader(getReader(), oneBasedOffset, length, type == Value.CLOB ? precision : -1);
    }

    @Override
    public InputStream getInputStream() {
        if (small != null) {
            return new ByteArrayInputStream(small);
        } else if (fileName != null) {
            FileStore store = handler.openFile(fileName, "r", true);
            boolean alwaysClose = SysProperties.lobCloseBetweenReads;
            return new BufferedInputStream(new FileStoreInputStream(store,
                    handler, false, alwaysClose), Constants.IO_BUFFER_SIZE);
        }
        long byteCount = (type == Value.BLOB || type == Value.RASTER) ? precision
                : -1;
        try {
            return handler.getLobStorage().getInputStream(this, hmac, byteCount);
        } catch (IOException e) {
            throw DbException.convertIOException(e, toString());
        }
    }

    @Override
    public InputStream getInputStream(long oneBasedOffset, long length) {
        long byteCount;
        InputStream inputStream;
        if (small != null) {
            return super.getInputStream(oneBasedOffset, length);
        } else if (fileName != null) {
            FileStore store = handler.openFile(fileName, "r", true);
            boolean alwaysClose = SysProperties.lobCloseBetweenReads;
            byteCount = store.length();
            inputStream = new BufferedInputStream(new FileStoreInputStream(store,
                    handler, false, alwaysClose), Constants.IO_BUFFER_SIZE);
        } else {
            byteCount = (type == Value.BLOB) ? precision : -1;
            try {
                inputStream = handler.getLobStorage().getInputStream(this, hmac, byteCount);
            } catch (IOException e) {
                throw DbException.convertIOException(e, toString());
            }
        }
        return ValueLob.rangeInputStream(inputStream, oneBasedOffset, length, byteCount);
    }

    @Override
    public void set(PreparedStatement prep, int parameterIndex)
            throws SQLException {
        long p = getPrecision();
        if (p > Integer.MAX_VALUE || p <= 0) {
            p = -1;
        }
        if (type == Value.BLOB || type == Value.RASTER) {
            prep.setBinaryStream(parameterIndex, getInputStream(), (int) p);
        } else {
            prep.setCharacterStream(parameterIndex, getReader(), (int) p);
        }
    }

    @Override
    public String getSQL() {
        String s;
        if (type == Value.CLOB) {
            s = getString();
            return StringUtils.quoteStringSQL(s);
        }
        byte[] buff = getBytes();
        s = StringUtils.convertBytesToHex(buff);
        return "X'" + s + "'";
    }

    @Override
    public String getTraceSQL() {
        if (small != null && getPrecision() <= SysProperties.MAX_TRACE_DATA_LENGTH) {
            return getSQL();
        }
        StringBuilder buff = new StringBuilder();
        if (type == Value.CLOB) {
            buff.append("SPACE(").append(getPrecision());
        } else {
            buff.append("CAST(REPEAT('00', ").append(getPrecision()).append(") AS BINARY");
        }
        buff.append(" /* table: ").append(tableId).append(" id: ")
                .append(lobId).append(" */)");
        return buff.toString();
    }

    /**
     * Get the data if this a small lob value.
     *
     * @return the data
     */
    @Override
    public byte[] getSmall() {
        return small;
    }

    @Override
    public int getDisplaySize() {
        return MathUtils.convertLongToInt(getPrecision());
    }

    @Override
    public boolean equals(Object other) {
        return other instanceof ValueLobDb && compareSecure((Value) other, null) == 0;
    }

    @Override
    public int getMemory() {
        if (small != null) {
            return small.length + 104;
        }
        return 140;
    }

    /**
     * Create an independent copy of this temporary value.
     * The file will not be deleted automatically.
     *
     * @return the value
     */
    @Override
    public ValueLobDb copyToTemp() {
        return this;
    }

    /**
     * Create an independent copy of this value,
     * that will be bound to a result.
     *
     * @return the value (this for small objects)
     */
    @Override
    public ValueLobDb copyToResult() {
        if (handler == null) {
            return this;
        }
        LobStorageInterface s = handler.getLobStorage();
        if (s.isReadOnly()) {
            return this;
        }
        return s.copyLob(this, LobStorageFrontend.TABLE_RESULT,
                getPrecision());
    }

    public long getLobId() {
        return lobId;
    }

    @Override
    public String toString() {
        return "lob: " + fileName + " table: " + tableId + " id: " + lobId;
    }

    /**
     * Create a temporary CLOB value from a stream.
     *
     * @param in      the reader
     * @param length  the number of characters to read, or -1 for no limit
     * @param handler the data handler
     * @return the lob value
     */
    public static ValueLobDb createTempClob(Reader in, long length,
<<<<<<< HEAD
                                            DataHandler handler) {
=======
            DataHandler handler) {
        if (length >= 0) {
            // Otherwise BufferedReader may try to read more data than needed and that
            // blocks the network level
            try {
                in = new RangeReader(in, 0, length);
            } catch (IOException e) {
                throw DbException.convert(e);
            }
        }
>>>>>>> 5e78f932
        BufferedReader reader;
        if (in instanceof BufferedReader) {
            reader = (BufferedReader) in;
        } else {
            reader = new BufferedReader(in, Constants.IO_BUFFER_SIZE);
        }
        try {
            boolean compress = handler.getLobCompressionAlgorithm(Value.CLOB) != null;
            long remaining = Long.MAX_VALUE;
            if (length >= 0 && length < remaining) {
                remaining = length;
            }
            int len = getBufferSize(handler, compress, remaining);
            char[] buff;
            if (len >= Integer.MAX_VALUE) {
                String data = IOUtils.readStringAndClose(reader, -1);
                buff = data.toCharArray();
                len = buff.length;
            } else {
                buff = new char[len];
                reader.mark(len);
                len = IOUtils.readFully(reader, buff, len);
            }
            if (len <= handler.getMaxLengthInplaceLob()) {
                byte[] small = new String(buff, 0, len).getBytes(StandardCharsets.UTF_8);
                return ValueLobDb.createSmallLob(Value.CLOB, small, len);
            }
            reader.reset();
            ValueLobDb lob = new ValueLobDb(handler, reader, remaining);
            return lob;
        } catch (IOException e) {
            throw DbException.convertIOException(e, null);
        }
    }

    /**
     * Create a temporary BLOB value from a stream.
     *
     * @param in      the input stream
     * @param length  the number of characters to read, or -1 for no limit
     * @param handler the data handler
     * @return the lob value
     */
    public static ValueLobDb createTempBlob(InputStream in, long length,
                                            DataHandler handler) {
        return createTempBlob(in, length, handler, Value.BLOB);
    }

    /**
     * Create a temporary BLOB value from a stream.
     *
     * @param in      the input stream
     * @param length  the number of characters to read, or -1 for no limit
     * @param handler the data handler
     * @return the lob value
     */
    public static ValueLobDb createTempBlob(InputStream in, long length,
                                            DataHandler handler, int type) {
        try {
            long remaining = Long.MAX_VALUE;
            boolean compress = handler.getLobCompressionAlgorithm(Value.BLOB) != null;
            if (length >= 0 && length < remaining) {
                remaining = length;
            }
            int len = getBufferSize(handler, compress, remaining);
            byte[] buff;
            if (len >= Integer.MAX_VALUE) {
                buff = IOUtils.readBytesAndClose(in, -1);
                len = buff.length;
            } else {
                buff = DataUtils.newBytes(len);
                len = IOUtils.readFully(in, buff, len);
            }
            if (len <= handler.getMaxLengthInplaceLob()) {
                byte[] small = DataUtils.copyBytes(buff, len);
                return ValueLobDb.createSmallLob(type, small, small.length);
            }
            ValueLobDb lob = new ValueLobDb(handler, buff, len, in,
                    remaining, type);
            return lob;
        } catch (IOException e) {
            throw DbException.convertIOException(e, null);
        }
    }

    private static int getBufferSize(DataHandler handler, boolean compress,
                                     long remaining) {
        if (remaining < 0 || remaining > Integer.MAX_VALUE) {
            remaining = Integer.MAX_VALUE;
        }
        int inplace = handler.getMaxLengthInplaceLob();
        long m = compress ? Constants.IO_BUFFER_SIZE_COMPRESS
                : Constants.IO_BUFFER_SIZE;
        if (m < remaining && m <= inplace) {
            // using "1L" to force long arithmetic because
            // inplace could be Integer.MAX_VALUE
            m = Math.min(remaining, inplace + 1L);
            // the buffer size must be bigger than the inplace lob, otherwise we
            // can't know if it must be stored in-place or not
            m = MathUtils.roundUpLong(m, Constants.IO_BUFFER_SIZE);
        }
        m = Math.min(remaining, m);
        m = MathUtils.convertLongToInt(m);
        if (m < 0) {
            m = Integer.MAX_VALUE;
        }
        return (int) m;
    }

    @Override
    public Value convertPrecision(long precision, boolean force) {
        if (this.precision <= precision) {
            return this;
        }
        ValueLobDb lob;
        if (type == CLOB) {
            if (handler == null) {
                try {
                    int p = MathUtils.convertLongToInt(precision);
                    String s = IOUtils.readStringAndClose(getReader(), p);
                    byte[] data = s.getBytes(StandardCharsets.UTF_8);
                    lob = ValueLobDb.createSmallLob(type, data, s.length());
                } catch (IOException e) {
                    throw DbException.convertIOException(e, null);
                }
            } else {
                lob = ValueLobDb.createTempClob(getReader(), precision, handler);
            }
        } else {
            if (handler == null) {
                try {
                    int p = MathUtils.convertLongToInt(precision);
                    byte[] data = IOUtils.readBytesAndClose(getInputStream(), p);
                    lob = ValueLobDb.createSmallLob(type, data, data.length);
                } catch (IOException e) {
                    throw DbException.convertIOException(e, null);
                }
            } else {
                lob = ValueLobDb.createTempBlob(getInputStream(), precision, handler);
            }
        }
        return lob;
    }

    /**
     * Create a LOB object that fits in memory.
     *
     * @param type  the type (Value.BLOB or CLOB)
     * @param small the byte array
     * @return the LOB
     */
    public static Value createSmallLob(int type, byte[] small) {
        int precision;
        if (type == Value.CLOB) {
            precision = new String(small, StandardCharsets.UTF_8).length();
        } else {
            precision = small.length;
        }
        return createSmallLob(type, small, precision);
    }

    /**
     * Create a LOB object that fits in memory.
     *
     * @param type      the type (Value.BLOB or CLOB)
     * @param small     the byte array
     * @param precision the precision
     * @return the LOB
     */
    public static ValueLobDb createSmallLob(int type, byte[] small,
                                            long precision) {
        return new ValueLobDb(type, small, precision);
    }


    public void setRecoveryReference(boolean isRecoveryReference) {
        this.isRecoveryReference = isRecoveryReference;
    }

    public boolean isRecoveryReference() {
        return isRecoveryReference;
    }


    public static ValueLobDb createFromGeoRaster(GeoRaster geoRaster) {
        try {
            return new ValueLobDbRaster(geoRaster);
        } catch (IOException ex) {
            throw DbException.convertIOException(ex, "Cannot create raster " +
                    "value");
        }
    }

    /**
     * @return Raster metadata
     */
    public RasterUtils.RasterMetaData getMetaData() throws IOException {
        if (cachedMetaData == null) {
            cachedMetaData = RasterUtils.RasterMetaData.fetchMetaData(getInputStream(), true);
        }
        return cachedMetaData;
    }

    /**
     * Temporary lob, used with GeoRaster API in order to reduce the creation
     * of intermediate Lob when encapsulate raster processing method calls.
     *
     * @author Erwan Bocher
     * @author Nicolas Fortin
     */
    private static final class ValueLobDbRaster extends ValueLobDb {

        private GeoRaster geoRaster; // Reference to external content

        private ValueLobDbRaster(GeoRaster geoRaster) throws IOException {
            super(RASTER, null, geoRaster.getMetaData().getTotalLength());
            this.geoRaster = geoRaster;
        }

        @Override
        public InputStream getInputStream() {
            return geoRaster.asWKBRaster();
        }

        @Override
        public Object getObject() {
            return geoRaster;
        }

        @Override
        public RasterUtils.RasterMetaData getMetaData() throws IOException {
            return geoRaster.getMetaData();
        }

        @Override
        public Value copy(DataHandler database, int tableId) {
            ValueLobDb val = (ValueLobDb) database.getLobStorage().createRaster
                    (getInputStream
                            (), -1);
            return database.getLobStorage().copyLob(val, tableId, getPrecision());
        }
    }
}<|MERGE_RESOLUTION|>--- conflicted
+++ resolved
@@ -5,7 +5,6 @@
  */
 package org.h2.value;
 
-import com.vividsolutions.jts.geom.Envelope;
 
 import java.io.BufferedInputStream;
 import java.io.BufferedReader;
@@ -16,11 +15,8 @@
 import java.nio.charset.StandardCharsets;
 import java.sql.PreparedStatement;
 import java.sql.SQLException;
-
-<<<<<<< HEAD
 import org.h2.api.GeoRaster;
-=======
->>>>>>> 5e78f932
+
 import org.h2.engine.Constants;
 import org.h2.engine.Mode;
 import org.h2.engine.SysProperties;
@@ -34,16 +30,12 @@
 import org.h2.store.LobStorageInterface;
 import org.h2.store.RangeReader;
 import org.h2.store.fs.FileUtils;
-<<<<<<< HEAD
-import org.h2.table.Column;
-import org.h2.util.*;
-=======
+import org.h2.util.GeoRasterBlob;
 import org.h2.util.IOUtils;
 import org.h2.util.MathUtils;
+import org.h2.util.RasterUtils;
 import org.h2.util.StringUtils;
 import org.h2.util.Utils;
->>>>>>> 5e78f932
-
 /**
  * A implementation of the BLOB and CLOB data types.
  *
@@ -200,15 +192,6 @@
      *
      * @param t         the new type
      * @param precision the precision
-<<<<<<< HEAD
-     * @param mode      the mode
-     * @param column    the column
-=======
-     * @param mode the mode
-     * @param column the column (if any), used for to improve the error message if conversion fails
-     * @param enumerators the ENUM datatype enumerators (if any),
-     *        for dealing with ENUM conversions
->>>>>>> 5e78f932
      * @return the converted value
      */
     @Override
@@ -584,11 +567,7 @@
      * @param handler the data handler
      * @return the lob value
      */
-    public static ValueLobDb createTempClob(Reader in, long length,
-<<<<<<< HEAD
-                                            DataHandler handler) {
-=======
-            DataHandler handler) {
+    public static ValueLobDb createTempClob(Reader in, long length,DataHandler handler){
         if (length >= 0) {
             // Otherwise BufferedReader may try to read more data than needed and that
             // blocks the network level
@@ -598,7 +577,6 @@
                 throw DbException.convert(e);
             }
         }
->>>>>>> 5e78f932
         BufferedReader reader;
         if (in instanceof BufferedReader) {
             reader = (BufferedReader) in;
@@ -634,29 +612,17 @@
         }
     }
 
+
     /**
      * Create a temporary BLOB value from a stream.
      *
      * @param in      the input stream
      * @param length  the number of characters to read, or -1 for no limit
      * @param handler the data handler
+     * @param type type of blob
      * @return the lob value
      */
-    public static ValueLobDb createTempBlob(InputStream in, long length,
-                                            DataHandler handler) {
-        return createTempBlob(in, length, handler, Value.BLOB);
-    }
-
-    /**
-     * Create a temporary BLOB value from a stream.
-     *
-     * @param in      the input stream
-     * @param length  the number of characters to read, or -1 for no limit
-     * @param handler the data handler
-     * @return the lob value
-     */
-    public static ValueLobDb createTempBlob(InputStream in, long length,
-                                            DataHandler handler, int type) {
+    public static ValueLobDb createTempBlob(InputStream in, long length, DataHandler handler, int type) {
         try {
             long remaining = Long.MAX_VALUE;
             boolean compress = handler.getLobCompressionAlgorithm(Value.BLOB) != null;
@@ -676,8 +642,7 @@
                 byte[] small = DataUtils.copyBytes(buff, len);
                 return ValueLobDb.createSmallLob(type, small, small.length);
             }
-            ValueLobDb lob = new ValueLobDb(handler, buff, len, in,
-                    remaining, type);
+            ValueLobDb lob = new ValueLobDb(handler, buff, len, in, remaining, type);
             return lob;
         } catch (IOException e) {
             throw DbException.convertIOException(e, null);
@@ -737,7 +702,7 @@
                     throw DbException.convertIOException(e, null);
                 }
             } else {
-                lob = ValueLobDb.createTempBlob(getInputStream(), precision, handler);
+                lob = ValueLobDb.createTempBlob(getInputStream(), precision, handler, type);
             }
         }
         return lob;
@@ -835,9 +800,7 @@
 
         @Override
         public Value copy(DataHandler database, int tableId) {
-            ValueLobDb val = (ValueLobDb) database.getLobStorage().createRaster
-                    (getInputStream
-                            (), -1);
+            ValueLobDb val = (ValueLobDb) database.getLobStorage().createRaster(getInputStream(), -1);
             return database.getLobStorage().copyLob(val, tableId, getPrecision());
         }
     }
