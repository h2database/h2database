--- conflicted
+++ resolved
@@ -4158,123 +4158,10 @@
                     r = readTermObjectDot(name);
                 } else if (readIf(OPEN_PAREN)) {
                     r = readFunction(null, name);
-<<<<<<< HEAD
-                } else if (equalsToken("CURRENT_USER", name)) {
-                    r = readFunctionWithoutParameters("USER");
-                } else if (equalsToken("CURRENT_TIMESTAMP", name)) {
-                    r = readFunctionWithoutParameters("CURRENT_TIMESTAMP");
-                } else if (equalsToken("LOCALTIMESTAMP", name)) {
-                    r = readFunctionWithoutParameters("LOCALTIMESTAMP");
-                } else if (equalsToken("SYSDATE", name)) {
-                    r = readFunctionWithoutParameters("CURRENT_TIMESTAMP");
-                } else if (equalsToken("SYSTIMESTAMP", name)) {
-                    r = readFunctionWithoutParameters("CURRENT_TIMESTAMP");
-                } else if (equalsToken("CURRENT_DATE", name)) {
-                    r = readFunctionWithoutParameters("CURRENT_DATE");
-                } else if (equalsToken("TODAY", name)) {
-                    r = readFunctionWithoutParameters("CURRENT_DATE");
-                } else if (equalsToken("CURRENT_TIME", name)) {
-                    r = readFunctionWithoutParameters("CURRENT_TIME");
-                } else if (equalsToken("LOCALTIME", name)) {
-                    r = readFunctionWithoutParameters("LOCALTIME");
-                } else if (equalsToken("SYSTIME", name)) {
-                    r = readFunctionWithoutParameters("CURRENT_TIME");
-                } else if (database.getMode().getEnum() == ModeEnum.DB2 && equalsToken("CURRENT", name)) {
-                    r = parseDB2SpecialRegisters(name);
-                } else if (equalsToken("NEXT", name) && readIf("VALUE")) {
-                    read(FOR);
-                    Sequence sequence = readSequence();
-                    r = new SequenceValue(sequence);
-                } else if (equalsToken("TIME", name)) {
-                    boolean without = readIf("WITHOUT");
-                    if (without) {
-                        read("TIME");
-                        read("ZONE");
-                    }
-                    if (currentTokenType != VALUE
-                            || currentValue.getType() != Value.STRING) {
-                        if (without) {
-                            throw getSyntaxError();
-                        }
-                        r = new ExpressionColumn(database, null, null, name);
-                    } else {
-                        String time = currentValue.getString();
-                        read();
-                        r = ValueExpression.get(ValueTime.parse(time));
-                    }
-                } else if (equalsToken("TIMESTAMP", name)) {
-                    if (readIf(WITH)) {
-                        read("TIME");
-                        read("ZONE");
-                        if (currentTokenType != VALUE
-                                || currentValue.getType() != Value.STRING) {
-                            throw getSyntaxError();
-                        }
-                        String timestamp = currentValue.getString();
-                        read();
-                        r = ValueExpression.get(ValueTimestampTimeZone.parse(timestamp));
-                    } else {
-                        boolean without = readIf("WITHOUT");
-                        if (without) {
-                            read("TIME");
-                            read("ZONE");
-                        }
-                        if (currentTokenType != VALUE
-                                || currentValue.getType() != Value.STRING) {
-                            if (without) {
-                                throw getSyntaxError();
-                            }
-                            r = new ExpressionColumn(database, null, null, name);
-                        } else {
-                            String timestamp = currentValue.getString();
-                            read();
-                            r = ValueExpression.get(ValueTimestamp.parse(timestamp, database.getMode()));
-                        }
-                    }
-                } else if (equalsToken("INTERVAL", name)) {
-                    r = readInterval();
-                } else if (currentTokenType == VALUE &&
-                        currentValue.getType() == Value.STRING) {
-                    if (equalsToken("DATE", name) ||
-                            equalsToken("D", name)) {
-                        String date = currentValue.getString();
-                        read();
-                        r = ValueExpression.get(ValueDate.parse(date));
-                    } else if (equalsToken("T", name)) {
-                        String time = currentValue.getString();
-                        read();
-                        r = ValueExpression.get(ValueTime.parse(time));
-                    } else if (equalsToken("TS", name)) {
-                        String timestamp = currentValue.getString();
-                        read();
-                        r = ValueExpression
-                                .get(ValueTimestamp.parse(timestamp, database.getMode()));
-                    } else if (equalsToken("X", name)) {
-                        read();
-                        byte[] buffer = StringUtils
-                                .convertHexToBytes(currentValue.getString());
-                        r = ValueExpression.get(ValueBytes.getNoCopy(buffer));
-                    } else if (equalsToken("E", name)) {
-                        String text = currentValue.getString();
-                        // the PostgreSQL ODBC driver uses
-                        // LIKE E'PROJECT\\_DATA' instead of LIKE
-                        // 'PROJECT\_DATA'
-                        // N: SQL-92 "National Language" strings
-                        text = StringUtils.replaceAll(text, "\\\\", "\\");
-                        read();
-                        r = ValueExpression.get(ValueString.get(text));
-                    } else if (equalsToken("N", name)) {
-                        // SQL-92 "National Language" strings
-                        String text = currentValue.getString();
-                        read();
-                        r = ValueExpression.get(ValueString.get(text));
-                    } else {
-                        r = new ExpressionColumn(database, null, null, name);
-                    }
                 } else if (currentTokenType >= JSON_FIELD && currentTokenType <= JSON_DELETE_PATH) {
                     Function fun = null;
                     while (currentTokenType >= JSON_FIELD && currentTokenType <= JSON_DELETE_PATH) {
-                        if(fun != null && fun.getClass() == Function.class && fun.getType() != Value.JSON) {
+                        if(fun != null && fun.getClass() == Function.class && fun.getType() != TypeInfo.TYPE_JSON) {
                             throw getSyntaxError();
                         }
                         fun = getJsonFunction(fun == null ? new ExpressionColumn(database, null, null, name) : fun);
@@ -4282,8 +4169,6 @@
                     }
                     r = fun;
                     break;
-=======
->>>>>>> a4b3367e
                 } else {
                     r = readTermWithIdentifier(name);
                 }
