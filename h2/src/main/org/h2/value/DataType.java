/*
 * Copyright 2004-2018 H2 Group. Multiple-Licensed under the MPL 2.0,
 * and the EPL 1.0 (http://h2database.com/html/license.html).
 * Initial Developer: H2 Group
 */
package org.h2.value;

import java.io.BufferedReader;
import java.io.InputStream;
import java.io.Reader;
import java.math.BigDecimal;
import java.math.BigInteger;
import java.nio.charset.StandardCharsets;
import java.sql.Array;
import java.sql.Blob;
import java.sql.Clob;
import java.sql.Date;
import java.sql.ResultSet;
import java.sql.ResultSetMetaData;
import java.sql.SQLException;
import java.sql.Time;
import java.sql.Timestamp;
import java.sql.Types;
import java.util.ArrayList;
import java.util.HashMap;
import java.util.UUID;
import org.h2.api.ErrorCode;
import org.h2.api.TimestampWithTimeZone;
<<<<<<< HEAD
import org.h2.api.GeoRaster;
import org.h2.engine.Constants;
=======
import org.h2.engine.Mode;
>>>>>>> d64f8cd9
import org.h2.engine.SessionInterface;
import org.h2.engine.SysProperties;
import org.h2.jdbc.JdbcArray;
import org.h2.jdbc.JdbcBlob;
import org.h2.jdbc.JdbcClob;
import org.h2.jdbc.JdbcConnection;
import org.h2.message.DbException;
import org.h2.tools.SimpleResultSet;
import org.h2.util.GeoRasterBlob;
import org.h2.util.GeoRasterRenderedImage;
import org.h2.util.JdbcUtils;
import org.h2.util.LocalDateTimeUtils;
import org.h2.util.New;
import org.h2.util.Utils;

/**
 * This class contains meta data information about data types,
 * and can convert between Java objects and Values.
 */
public class DataType {

    /**
     * This constant is used to represent the type of a ResultSet. There is no
     * equivalent java.sql.Types value, but Oracle uses it to represent a
     * ResultSet (OracleTypes.CURSOR = -10).
     */
    public static final int TYPE_RESULT_SET = -10;

    /**
     * The Geometry class. This object is null if the jts jar file is not in the
     * classpath.
     */
    public static final Class<?> GEOMETRY_CLASS;

    private static final String GEOMETRY_CLASS_NAME =
            "com.vividsolutions.jts.geom.Geometry";

    /**
     * The list of types. An ArrayList so that Tomcat doesn't set it to null
     * when clearing references.
     */
    private static final ArrayList<DataType> TYPES = New.arrayList();
    private static final HashMap<String, DataType> TYPES_BY_NAME = new HashMap<>();
    private static final HashMap<Integer, DataType> TYPES_BY_VALUE_TYPE = new HashMap<>();

    /**
     * The value type of this data type.
     */
    public int type;

    /**
     * The data type name.
     */
    public String name;

    /**
     * The SQL type.
     */
    public int sqlType;

    /**
     * The Java class name.
     */
    public String jdbc;

    /**
     * How closely the data type maps to the corresponding JDBC SQL type (low is
     * best).
     */
    public int sqlTypePos;

    /**
     * The maximum supported precision.
     */
    public long maxPrecision;

    /**
     * The lowest possible scale.
     */
    public int minScale;

    /**
     * The highest possible scale.
     */
    public int maxScale;

    /**
     * If this is a numeric type.
     */
    public boolean decimal;

    /**
     * The prefix required for the SQL literal representation.
     */
    public String prefix;

    /**
     * The suffix required for the SQL literal representation.
     */
    public String suffix;

    /**
     * The list of parameters used in the column definition.
     */
    public String params;

    /**
     * If this is an autoincrement type.
     */
    public boolean autoIncrement;

    /**
     * If this data type is an autoincrement type.
     */
    public boolean caseSensitive;

    /**
     * If the precision parameter is supported.
     */
    public boolean supportsPrecision;

    /**
     * If the scale parameter is supported.
     */
    public boolean supportsScale;

    /**
     * The default precision.
     */
    public long defaultPrecision;

    /**
     * The default scale.
     */
    public int defaultScale;

    /**
     * The default display size.
     */
    public int defaultDisplaySize;

    /**
     * If this data type should not be listed in the database meta data.
     */
    public boolean hidden;

    /**
     * The number of bytes required for an object.
     */
    public int memory;

    static {
        Class<?> g;
        try {
            g = JdbcUtils.loadUserClass(GEOMETRY_CLASS_NAME);
        } catch (Exception e) {
            // class is not in the classpath - ignore
            g = null;
        }
        GEOMETRY_CLASS = g;
    }

    static {
        add(Value.NULL, Types.NULL, "Null",
                new DataType(),
                new String[]{"NULL"},
                // the value is always in the cache
                0
        );
        add(Value.STRING, Types.VARCHAR, "String",
                createString(true),
                new String[]{"VARCHAR", "VARCHAR2", "NVARCHAR", "NVARCHAR2",
                    "VARCHAR_CASESENSITIVE", "CHARACTER VARYING", "TID"},
                // 24 for ValueString, 24 for String
                48
        );
        add(Value.STRING, Types.LONGVARCHAR, "String",
                createString(true),
                new String[]{"LONGVARCHAR", "LONGNVARCHAR"},
                48
        );
        add(Value.STRING_FIXED, Types.CHAR, "String",
                createString(true),
                new String[]{"CHAR", "CHARACTER", "NCHAR"},
                48
        );
        add(Value.STRING_IGNORECASE, Types.VARCHAR, "String",
                createString(false),
                new String[]{"VARCHAR_IGNORECASE"},
                48
        );
        add(Value.BOOLEAN, Types.BOOLEAN, "Boolean",
                createDecimal(ValueBoolean.PRECISION, ValueBoolean.PRECISION,
                        0, ValueBoolean.DISPLAY_SIZE, false, false),
                new String[]{"BOOLEAN", "BIT", "BOOL"},
                // the value is always in the cache
                0
        );
        add(Value.BYTE, Types.TINYINT, "Byte",
                createDecimal(ValueByte.PRECISION, ValueByte.PRECISION, 0,
                        ValueByte.DISPLAY_SIZE, false, false),
                new String[]{"TINYINT"},
                // the value is almost always in the cache
                1
        );
        add(Value.SHORT, Types.SMALLINT, "Short",
                createDecimal(ValueShort.PRECISION, ValueShort.PRECISION, 0,
                        ValueShort.DISPLAY_SIZE, false, false),
                new String[]{"SMALLINT", "YEAR", "INT2"},
                // in many cases the value is in the cache
                20
        );
        add(Value.INT, Types.INTEGER, "Int",
                createDecimal(ValueInt.PRECISION, ValueInt.PRECISION, 0,
                        ValueInt.DISPLAY_SIZE, false, false),
                new String[]{"INTEGER", "INT", "MEDIUMINT", "INT4", "SIGNED"},
                // in many cases the value is in the cache
                20
        );
        add(Value.INT, Types.INTEGER, "Int",
                createDecimal(ValueInt.PRECISION, ValueInt.PRECISION, 0,
                        ValueInt.DISPLAY_SIZE, false, true),
                new String[]{"SERIAL"},
                20
        );
        add(Value.LONG, Types.BIGINT, "Long",
                createDecimal(ValueLong.PRECISION, ValueLong.PRECISION, 0,
                        ValueLong.DISPLAY_SIZE, false, false),
                new String[]{"BIGINT", "INT8", "LONG"},
                24
        );
        add(Value.LONG, Types.BIGINT, "Long",
                createDecimal(ValueLong.PRECISION, ValueLong.PRECISION, 0,
                        ValueLong.DISPLAY_SIZE, false, true),
                new String[]{"IDENTITY", "BIGSERIAL"},
                24
        );
        if (SysProperties.BIG_DECIMAL_IS_DECIMAL) {
            addDecimal();
            addNumeric();
        } else {
            addNumeric();
            addDecimal();
        }
        add(Value.FLOAT, Types.REAL, "Float",
                createDecimal(ValueFloat.PRECISION, ValueFloat.PRECISION,
                        0, ValueFloat.DISPLAY_SIZE, false, false),
                new String[] {"REAL", "FLOAT4"},
                24
        );
        add(Value.DOUBLE, Types.DOUBLE, "Double",
                createDecimal(ValueDouble.PRECISION, ValueDouble.PRECISION,
                        0, ValueDouble.DISPLAY_SIZE, false, false),
                new String[] { "DOUBLE", "DOUBLE PRECISION" },
                24
        );
        add(Value.DOUBLE, Types.FLOAT, "Double",
                createDecimal(ValueDouble.PRECISION, ValueDouble.PRECISION,
                        0, ValueDouble.DISPLAY_SIZE, false, false),
                new String[] {"FLOAT", "FLOAT8" },
                24
        );
        add(Value.TIME, Types.TIME, "Time",
                createDate(ValueTime.PRECISION, "TIME", 0, ValueTime.DISPLAY_SIZE),
                new String[]{"TIME"},
                // 24 for ValueTime, 32 for java.sql.Time
                56
        );
        add(Value.DATE, Types.DATE, "Date",
                createDate(ValueDate.PRECISION, "DATE", 0, ValueDate.DISPLAY_SIZE),
                new String[]{"DATE"},
                // 24 for ValueDate, 32 for java.sql.Data
                56
        );
        add(Value.TIMESTAMP, Types.TIMESTAMP, "Timestamp",
                createDate(ValueTimestamp.PRECISION, "TIMESTAMP",
                        ValueTimestamp.DEFAULT_SCALE, ValueTimestamp.DISPLAY_SIZE),
                new String[]{"TIMESTAMP", "DATETIME", "DATETIME2", "SMALLDATETIME"},
                // 24 for ValueTimestamp, 32 for java.sql.Timestamp
                56
        );
        // 2014 is the value of Types.TIMESTAMP_WITH_TIMEZONE
        // use the value instead of the reference because the code has to
        // compile (on Java 1.7). Can be replaced with
        // Types.TIMESTAMP_WITH_TIMEZONE once Java 1.8 is required.
        add(Value.TIMESTAMP_TZ, 2014, "TimestampTimeZone",
                createDate(ValueTimestampTimeZone.PRECISION, "TIMESTAMP_TZ",
                        ValueTimestampTimeZone.DEFAULT_SCALE, ValueTimestampTimeZone.DISPLAY_SIZE),
                new String[]{"TIMESTAMP WITH TIME ZONE"},
                // 26 for ValueTimestampUtc, 32 for java.sql.Timestamp
                58
        );
        add(Value.BYTES, Types.VARBINARY, "Bytes",
                createString(false),
                new String[]{"VARBINARY"},
                32
        );
        add(Value.BYTES, Types.BINARY, "Bytes",
                createString(false),
                new String[]{"BINARY", "RAW", "BYTEA", "LONG RAW"},
                32
        );
        add(Value.BYTES, Types.LONGVARBINARY, "Bytes",
                createString(false),
                new String[]{"LONGVARBINARY"},
                32
        );
        add(Value.UUID, Types.BINARY, "Bytes",
                createString(false),
                // UNIQUEIDENTIFIER is the MSSQL mode equivalent
                new String[]{"UUID", "UNIQUEIDENTIFIER"},
                32
        );
        add(Value.JAVA_OBJECT, Types.OTHER, "Object",
                createString(false),
                new String[]{"OTHER", "OBJECT", "JAVA_OBJECT"},
                24
        );
        add(Value.BLOB, Types.BLOB, "Blob",
                createLob(),
                new String[]{"BLOB", "TINYBLOB", "MEDIUMBLOB",
                    "LONGBLOB", "IMAGE", "OID"},
                // 80 for ValueLob, 24 for String
                104
        );
        add(Value.CLOB, Types.CLOB, "Clob",
                createLob(),
                new String[]{"CLOB", "TINYTEXT", "TEXT", "MEDIUMTEXT",
                    "LONGTEXT", "NTEXT", "NCLOB"},
                // 80 for ValueLob, 24 for String
                104
        );
        add(Value.GEOMETRY, Types.OTHER, "Geometry",
                createString(false),
                new String[]{"GEOMETRY"},
                32
        );
        add(Value.RASTER, Types.BLOB, "Raster",
                createLob(),
                new String[]{"RASTER"},
                104
        );
        DataType dataType = new DataType();
        dataType.prefix = "(";
        dataType.suffix = "')";
        add(Value.ARRAY, Types.ARRAY, "Array",
                dataType,
                new String[]{"ARRAY"},
                32
        );
        dataType = new DataType();
        add(Value.RESULT_SET, DataType.TYPE_RESULT_SET, "ResultSet",
                dataType,
                new String[]{"RESULT_SET"},
                400
        );
        dataType = createString(false);
        dataType.supportsPrecision = false;
        dataType.supportsScale = false;
        add(Value.ENUM, Types.OTHER, "Enum",
                dataType,
                new String[]{"ENUM"},
                48
        );
        for (Integer i : TYPES_BY_VALUE_TYPE.keySet()) {
            Value.getOrder(i);
        }
    }

    private static void addDecimal() {
        add(Value.DECIMAL, Types.DECIMAL, "BigDecimal",
                createDecimal(Integer.MAX_VALUE,
                        ValueDecimal.DEFAULT_PRECISION,
                        ValueDecimal.DEFAULT_SCALE,
                        ValueDecimal.DEFAULT_DISPLAY_SIZE, true, false),
                new String[]{"DECIMAL", "DEC"},
                // 40 for ValueDecimal,
                64
        );
    }

    private static void addNumeric() {
        add(Value.DECIMAL, Types.NUMERIC, "BigDecimal",
                createDecimal(Integer.MAX_VALUE,
                        ValueDecimal.DEFAULT_PRECISION,
                        ValueDecimal.DEFAULT_SCALE,
                        ValueDecimal.DEFAULT_DISPLAY_SIZE, true, false),
                new String[]{"NUMERIC", "NUMBER"},
                64
        );
    }

    private static void add(int type, int sqlType, String jdbc,
            DataType dataType, String[] names, int memory) {
        for (int i = 0; i < names.length; i++) {
            DataType dt = new DataType();
            dt.type = type;
            dt.sqlType = sqlType;
            dt.jdbc = jdbc;
            dt.name = names[i];
            dt.autoIncrement = dataType.autoIncrement;
            dt.decimal = dataType.decimal;
            dt.maxPrecision = dataType.maxPrecision;
            dt.maxScale = dataType.maxScale;
            dt.minScale = dataType.minScale;
            dt.params = dataType.params;
            dt.prefix = dataType.prefix;
            dt.suffix = dataType.suffix;
            dt.supportsPrecision = dataType.supportsPrecision;
            dt.supportsScale = dataType.supportsScale;
            dt.defaultPrecision = dataType.defaultPrecision;
            dt.defaultScale = dataType.defaultScale;
            dt.defaultDisplaySize = dataType.defaultDisplaySize;
            dt.caseSensitive = dataType.caseSensitive;
            dt.hidden = i > 0;
            dt.memory = memory;
            for (DataType t2 : TYPES) {
                if (t2.sqlType == dt.sqlType) {
                    dt.sqlTypePos++;
                }
            }
            TYPES_BY_NAME.put(dt.name, dt);
            if (TYPES_BY_VALUE_TYPE.get(type) == null) {
                TYPES_BY_VALUE_TYPE.put(type, dt);
            }
            TYPES.add(dt);
        }
    }

    private static DataType createDecimal(int maxPrecision,
            int defaultPrecision, int defaultScale, int defaultDisplaySize,
            boolean needsPrecisionAndScale, boolean autoInc) {
        DataType dataType = new DataType();
        dataType.maxPrecision = maxPrecision;
        dataType.defaultPrecision = defaultPrecision;
        dataType.defaultScale = defaultScale;
        dataType.defaultDisplaySize = defaultDisplaySize;
        if (needsPrecisionAndScale) {
            dataType.params = "PRECISION,SCALE";
            dataType.supportsPrecision = true;
            dataType.supportsScale = true;
        }
        dataType.decimal = true;
        dataType.autoIncrement = autoInc;
        return dataType;
    }

    private static DataType createDate(int precision, String prefix, int scale,
            int displaySize) {
        DataType dataType = new DataType();
        dataType.prefix = prefix + " '";
        dataType.suffix = "'";
        dataType.maxPrecision = precision;
        dataType.supportsScale = scale != 0;
        dataType.maxScale = scale;
        dataType.defaultPrecision = precision;
        dataType.defaultScale = scale;
        dataType.defaultDisplaySize = displaySize;
        return dataType;
    }

    private static DataType createString(boolean caseSensitive) {
        DataType dataType = new DataType();
        dataType.prefix = "'";
        dataType.suffix = "'";
        dataType.params = "LENGTH";
        dataType.caseSensitive = caseSensitive;
        dataType.supportsPrecision = true;
        dataType.maxPrecision = Integer.MAX_VALUE;
        dataType.defaultPrecision = Integer.MAX_VALUE;
        dataType.defaultDisplaySize = Integer.MAX_VALUE;
        return dataType;
    }

    private static DataType createLob() {
        DataType t = createString(true);
        t.maxPrecision = Long.MAX_VALUE;
        t.defaultPrecision = Long.MAX_VALUE;
        return t;
    }

    /**
     * Get the list of data types.
     *
     * @return the list
     */
    public static ArrayList<DataType> getTypes() {
        return TYPES;
    }

    /**
     * Read a value from the given result set.
     *
     * @param session the session
     * @param rs the result set
     * @param columnIndex the column index (1 based)
     * @param type the data type
     * @return the value
     */
    public static Value readValue(SessionInterface session, ResultSet rs,
            int columnIndex, int type) {
        try {
            Value v;
            switch (type) {
            case Value.NULL: {
                return ValueNull.INSTANCE;
            }
            case Value.BYTES: {
                /*
                 * Both BINARY and UUID may be mapped to Value.BYTES. getObject() returns byte[]
                 * for SQL BINARY, UUID for SQL UUID and null for SQL NULL.
                 */
                Object o = rs.getObject(columnIndex);
                if (o instanceof byte[]) {
                    v = ValueBytes.getNoCopy((byte[]) o);
                } else if (o != null) {
                    v = ValueUuid.get((UUID) o);
                } else
                    v = ValueNull.INSTANCE;
                break;
            }
            case Value.UUID: {
                Object o = rs.getObject(columnIndex);
                if (o instanceof UUID) {
                    v = ValueUuid.get((UUID) o);
                } else if (o != null)
                    v = ValueUuid.get((byte[]) o);
                else
                    v = ValueNull.INSTANCE;
                break;
            }
            case Value.BOOLEAN: {
                boolean value = rs.getBoolean(columnIndex);
                v = rs.wasNull() ? (Value) ValueNull.INSTANCE :
                    ValueBoolean.get(value);
                break;
            }
            case Value.BYTE: {
                byte value = rs.getByte(columnIndex);
                v = rs.wasNull() ? (Value) ValueNull.INSTANCE :
                    ValueByte.get(value);
                break;
            }
            case Value.DATE: {
                Date value = rs.getDate(columnIndex);
                v = value == null ? (Value) ValueNull.INSTANCE :
                    ValueDate.get(value);
                break;
            }
            case Value.TIME: {
                Time value = rs.getTime(columnIndex);
                v = value == null ? (Value) ValueNull.INSTANCE :
                    ValueTime.get(value);
                break;
            }
            case Value.TIMESTAMP: {
                Timestamp value = rs.getTimestamp(columnIndex);
                v = value == null ? (Value) ValueNull.INSTANCE :
                    ValueTimestamp.get(value);
                break;
            }
            case Value.TIMESTAMP_TZ: {
                TimestampWithTimeZone value = (TimestampWithTimeZone) rs.getObject(columnIndex);
                v = value == null ? (Value) ValueNull.INSTANCE :
                    ValueTimestampTimeZone.get(value);
                break;
            }
            case Value.DECIMAL: {
                BigDecimal value = rs.getBigDecimal(columnIndex);
                v = value == null ? (Value) ValueNull.INSTANCE :
                    ValueDecimal.get(value);
                break;
            }
            case Value.DOUBLE: {
                double value = rs.getDouble(columnIndex);
                v = rs.wasNull() ? (Value) ValueNull.INSTANCE :
                    ValueDouble.get(value);
                break;
            }
            case Value.FLOAT: {
                float value = rs.getFloat(columnIndex);
                v = rs.wasNull() ? (Value) ValueNull.INSTANCE :
                    ValueFloat.get(value);
                break;
            }
            case Value.INT: {
                int value = rs.getInt(columnIndex);
                v = rs.wasNull() ? (Value) ValueNull.INSTANCE :
                    ValueInt.get(value);
                break;
            }
            case Value.LONG: {
                long value = rs.getLong(columnIndex);
                v = rs.wasNull() ? (Value) ValueNull.INSTANCE :
                    ValueLong.get(value);
                break;
            }
            case Value.SHORT: {
                short value = rs.getShort(columnIndex);
                v = rs.wasNull() ? (Value) ValueNull.INSTANCE :
                    ValueShort.get(value);
                break;
            }
            case Value.STRING_IGNORECASE: {
                String s = rs.getString(columnIndex);
                v = (s == null) ? (Value) ValueNull.INSTANCE :
                    ValueStringIgnoreCase.get(s);
                break;
            }
            case Value.STRING_FIXED: {
                String s = rs.getString(columnIndex);
                v = (s == null) ? (Value) ValueNull.INSTANCE :
                    ValueStringFixed.get(s);
                break;
            }
            case Value.STRING: {
                String s = rs.getString(columnIndex);
                v = (s == null) ? (Value) ValueNull.INSTANCE :
                    ValueString.get(s);
                break;
            }
            case Value.CLOB: {
                if (session == null) {
                    String s = rs.getString(columnIndex);
                    v = s == null ? ValueNull.INSTANCE :
                        ValueLobDb.createSmallLob(Value.CLOB, s.getBytes(StandardCharsets.UTF_8));
                } else {
                    Reader in = rs.getCharacterStream(columnIndex);
                    if (in == null) {
                        v = ValueNull.INSTANCE;
                    } else {
                        v = session.getDataHandler().getLobStorage().
                                createClob(new BufferedReader(in), -1);
                    }
                }
                if (session != null) {
                    session.addTemporaryLob(v);
                }
                break;
            }
            case Value.BLOB: {
                if (session == null) {
                    byte[] buff = rs.getBytes(columnIndex);
                    return buff == null ? ValueNull.INSTANCE :
                        ValueLobDb.createSmallLob(Value.BLOB, buff);
                }
                InputStream in = rs.getBinaryStream(columnIndex);
                v = (in == null) ? (Value) ValueNull.INSTANCE :
                    session.getDataHandler().getLobStorage().createBlob(in, -1);
                session.addTemporaryLob(v);
                break;
            }
            case Value.JAVA_OBJECT: {
                if (SysProperties.serializeJavaObject) {
                    byte[] buff = rs.getBytes(columnIndex);
                    v = buff == null ? ValueNull.INSTANCE :
                        ValueJavaObject.getNoCopy(null, buff, session.getDataHandler());
                } else {
                    Object o = rs.getObject(columnIndex);
                    v = o == null ? ValueNull.INSTANCE :
                        ValueJavaObject.getNoCopy(o, null, session.getDataHandler());
                }
                break;
            }
            case Value.ARRAY: {
                Array array = rs.getArray(columnIndex);
                if (array == null) {
                    return ValueNull.INSTANCE;
                }
                Object[] list = (Object[]) array.getArray();
                if (list == null) {
                    return ValueNull.INSTANCE;
                }
                int len = list.length;
                Value[] values = new Value[len];
                for (int i = 0; i < len; i++) {
                    values[i] = DataType.convertToValue(session, list[i], Value.NULL);
                }
                v = ValueArray.get(values);
                break;
            }
            case Value.ENUM: {
                int value = rs.getInt(columnIndex);
                v = rs.wasNull() ? (Value) ValueNull.INSTANCE :
                    ValueInt.get(value);
                break;
            }
            case Value.RESULT_SET: {
                ResultSet x = (ResultSet) rs.getObject(columnIndex);
                if (x == null) {
                    return ValueNull.INSTANCE;
                }
                return ValueResultSet.get(x);
            }
            case Value.GEOMETRY: {
                Object x = rs.getObject(columnIndex);
                if (x == null) {
                    return ValueNull.INSTANCE;
                }
                return ValueGeometry.getFromGeometry(x);
            }
            case Value.RASTER: {
                if (session == null) {
                    byte[] buff = rs.getBytes(columnIndex);
                    return buff == null ? ValueNull.INSTANCE :
                            ValueLobDb.createSmallLob(Value.RASTER, buff);
                }
                InputStream in = rs.getBinaryStream(columnIndex);
                v = (in == null) ? ValueNull.INSTANCE :
                        session.getDataHandler().getLobStorage()
                                .createRaster(in, -1);
                break;
            }
            default:
                if (JdbcUtils.customDataTypesHandler != null) {
                    return JdbcUtils.customDataTypesHandler.getValue(type,
                        rs.getObject(columnIndex),
                        session.getDataHandler());
                }
                throw DbException.throwInternalError("type="+type);
            }
            return v;
        } catch (SQLException e) {
            throw DbException.convert(e);
        }
    }

    /**
     * Get the name of the Java class for the given value type.
     *
     * @param type the value type
     * @return the class name
     */
    public static String getTypeClassName(int type) {
        switch (type) {
        case Value.BOOLEAN:
            // "java.lang.Boolean";
            return Boolean.class.getName();
        case Value.BYTE:
            // "java.lang.Byte";
            return Byte.class.getName();
        case Value.SHORT:
            // "java.lang.Short";
            return Short.class.getName();
        case Value.INT:
        case Value.ENUM:
            // "java.lang.Integer";
            return Integer.class.getName();
        case Value.LONG:
            // "java.lang.Long";
            return Long.class.getName();
        case Value.DECIMAL:
            // "java.math.BigDecimal";
            return BigDecimal.class.getName();
        case Value.TIME:
            // "java.sql.Time";
            return Time.class.getName();
        case Value.DATE:
            // "java.sql.Date";
            return Date.class.getName();
        case Value.TIMESTAMP:
            // "java.sql.Timestamp";
            return Timestamp.class.getName();
        case Value.TIMESTAMP_TZ:
            // "org.h2.api.TimestampWithTimeZone";
            return TimestampWithTimeZone.class.getName();
        case Value.BYTES:
        case Value.UUID:
            // "[B", not "byte[]";
            return byte[].class.getName();
        case Value.STRING:
        case Value.STRING_IGNORECASE:
        case Value.STRING_FIXED:
            // "java.lang.String";
            return String.class.getName();
        case Value.RASTER:
        case Value.BLOB:
            // "java.sql.Blob";
            return java.sql.Blob.class.getName();
        case Value.CLOB:
            // "java.sql.Clob";
            return java.sql.Clob.class.getName();
        case Value.DOUBLE:
            // "java.lang.Double";
            return Double.class.getName();
        case Value.FLOAT:
            // "java.lang.Float";
            return Float.class.getName();
        case Value.NULL:
            return null;
        case Value.JAVA_OBJECT:
            // "java.lang.Object";
            return Object.class.getName();
        case Value.UNKNOWN:
            // anything
            return Object.class.getName();
        case Value.ARRAY:
            return Array.class.getName();
        case Value.RESULT_SET:
            return ResultSet.class.getName();
        case Value.GEOMETRY:
            return GEOMETRY_CLASS_NAME;
        default:
            if (JdbcUtils.customDataTypesHandler != null) {
                return JdbcUtils.customDataTypesHandler.getDataTypeClassName(type);
            }
            throw DbException.throwInternalError("type="+type);
        }
    }

    /**
     * Get the data type object for the given value type.
     *
     * @param type the value type
     * @return the data type object
     */
    public static DataType getDataType(int type) {
        if (type == Value.UNKNOWN) {
            throw DbException.get(ErrorCode.UNKNOWN_DATA_TYPE_1, "?");
        }
        DataType dt = TYPES_BY_VALUE_TYPE.get(type);
        if (dt == null && JdbcUtils.customDataTypesHandler != null) {
            dt = JdbcUtils.customDataTypesHandler.getDataTypeById(type);
        }
        if (dt == null) {
            dt = TYPES_BY_VALUE_TYPE.get(Value.NULL);
        }
        return dt;
    }

    /**
     * Convert a value type to a SQL type.
     *
     * @param type the value type
     * @return the SQL type
     */
    public static int convertTypeToSQLType(int type) {
        return getDataType(type).sqlType;
    }

    /**
     * Convert a SQL type to a value type using SQL type name, in order to
     * manage SQL type extension mechanism.
     *
     * @param sqlType the SQL type
     * @param sqlTypeName the SQL type name
     * @return the value type
     */
    public static int convertSQLTypeToValueType(int sqlType, String sqlTypeName) {
        switch (sqlType) {
            case Types.OTHER:
            case Types.JAVA_OBJECT:
                if (sqlTypeName.equalsIgnoreCase("geometry")) {
                    return Value.GEOMETRY;
                }
        }
        return convertSQLTypeToValueType(sqlType);
    }

    /**
     * Get the SQL type from the result set meta data for the given column. This
     * method uses the SQL type and type name.
     *
     * @param meta the meta data
     * @param columnIndex the column index (1, 2,...)
     * @return the value type
     */
    public static int getValueTypeFromResultSet(ResultSetMetaData meta,
            int columnIndex) throws SQLException {
        return convertSQLTypeToValueType(
                meta.getColumnType(columnIndex),
                meta.getColumnTypeName(columnIndex));
    }

    /**
     * Convert a SQL type to a value type.
     *
     * @param sqlType the SQL type
     * @return the value type
     */
    public static int convertSQLTypeToValueType(int sqlType) {
        switch (sqlType) {
        case Types.CHAR:
        case Types.NCHAR:
            return Value.STRING_FIXED;
        case Types.VARCHAR:
        case Types.LONGVARCHAR:
        case Types.NVARCHAR:
        case Types.LONGNVARCHAR:
            return Value.STRING;
        case Types.NUMERIC:
        case Types.DECIMAL:
            return Value.DECIMAL;
        case Types.BIT:
        case Types.BOOLEAN:
            return Value.BOOLEAN;
        case Types.INTEGER:
            return Value.INT;
        case Types.SMALLINT:
            return Value.SHORT;
        case Types.TINYINT:
            return Value.BYTE;
        case Types.BIGINT:
            return Value.LONG;
        case Types.REAL:
            return Value.FLOAT;
        case Types.DOUBLE:
        case Types.FLOAT:
            return Value.DOUBLE;
        case Types.BINARY:
        case Types.VARBINARY:
        case Types.LONGVARBINARY:
            return Value.BYTES;
        case Types.OTHER:
        case Types.JAVA_OBJECT:
            return Value.JAVA_OBJECT;
        case Types.DATE:
            return Value.DATE;
        case Types.TIME:
            return Value.TIME;
        case Types.TIMESTAMP:
            return Value.TIMESTAMP;
        case 2014: // Types.TIMESTAMP_WITH_TIMEZONE
            return Value.TIMESTAMP_TZ;
        case Types.BLOB:
            return Value.BLOB;
        case Types.CLOB:
        case Types.NCLOB:
            return Value.CLOB;
        case Types.NULL:
            return Value.NULL;
        case Types.ARRAY:
            return Value.ARRAY;
        case DataType.TYPE_RESULT_SET:
            return Value.RESULT_SET;
        default:
            throw DbException.get(
                    ErrorCode.UNKNOWN_DATA_TYPE_1, "" + sqlType);
        }
    }

    /**
     * Get the value type for the given Java class.
     *
     * @param x the Java class
     * @return the value type
     */
    public static int getTypeFromClass(Class <?> x) {
        // TODO refactor: too many if/else in functions, can reduce!
        if (x == null || Void.TYPE == x) {
            return Value.NULL;
        }
        if (x.isPrimitive()) {
            x = Utils.getNonPrimitiveClass(x);
        }
        if (String.class == x) {
            return Value.STRING;
        } else if (Integer.class == x) {
            return Value.INT;
        } else if (Long.class == x) {
            return Value.LONG;
        } else if (Boolean.class == x) {
            return Value.BOOLEAN;
        } else if (Double.class == x) {
            return Value.DOUBLE;
        } else if (Byte.class == x) {
            return Value.BYTE;
        } else if (Short.class == x) {
            return Value.SHORT;
        } else if (Character.class == x) {
            throw DbException.get(
                    ErrorCode.DATA_CONVERSION_ERROR_1, "char (not supported)");
        } else if (Float.class == x) {
            return Value.FLOAT;
        } else if (byte[].class == x) {
            return Value.BYTES;
        } else if (UUID.class == x) {
            return Value.UUID;
        } else if (Void.class == x) {
            return Value.NULL;
        } else if (BigDecimal.class.isAssignableFrom(x)) {
            return Value.DECIMAL;
        } else if (ResultSet.class.isAssignableFrom(x)) {
            return Value.RESULT_SET;
        } else if (Value.ValueBlob.class.isAssignableFrom(x)) {
            return Value.BLOB;
        } else if (Value.ValueRasterMarker.class.isAssignableFrom(x)) {
            return Value.RASTER;
        } else if (Value.ValueClob.class.isAssignableFrom(x)) {
            return Value.CLOB;
        } else if (Date.class.isAssignableFrom(x)) {
            return Value.DATE;
        } else if (Time.class.isAssignableFrom(x)) {
            return Value.TIME;
        } else if (Timestamp.class.isAssignableFrom(x)) {
            return Value.TIMESTAMP;
        } else if (java.util.Date.class.isAssignableFrom(x)) {
            return Value.TIMESTAMP;
        } else if (java.io.Reader.class.isAssignableFrom(x)) {
            return Value.CLOB;
        } else if (java.sql.Clob.class.isAssignableFrom(x)) {
            return Value.CLOB;
        } else if (java.io.InputStream.class.isAssignableFrom(x)) {
            return Value.BLOB;
        } else if (java.sql.Blob.class.isAssignableFrom(x)) {
            return Value.BLOB;
        } else if (Object[].class.isAssignableFrom(x)) {
            // this includes String[] and so on
            return Value.ARRAY;
        } else if (isGeometryClass(x)) {
            return Value.GEOMETRY;
<<<<<<< HEAD
        } else if (GeoRaster.class.isAssignableFrom(x)) {
            return Value.RASTER;
=======
        } else if (LocalDateTimeUtils.LOCAL_DATE == x) {
            return Value.DATE;
        } else if (LocalDateTimeUtils.LOCAL_TIME == x) {
            return Value.TIME;
        } else if (LocalDateTimeUtils.LOCAL_DATE_TIME == x || LocalDateTimeUtils.INSTANT == x) {
            return Value.TIMESTAMP;
        } else if (LocalDateTimeUtils.OFFSET_DATE_TIME == x) {
            return Value.TIMESTAMP_TZ;
>>>>>>> d64f8cd9
        } else {
            if (JdbcUtils.customDataTypesHandler != null) {
                return JdbcUtils.customDataTypesHandler.getTypeIdFromClass(x);
            }
            return Value.JAVA_OBJECT;
        }
    }

    /**
     * Convert a Java object to a value.
     *
     * @param session the session
     * @param x the value
     * @param type the value type
     * @return the value
     */
    public static Value convertToValue(SessionInterface session, Object x,
            int type) {
        Value v = convertToValue1(session, x, type);
        if (session != null) {
            session.addTemporaryLob(v);
        }
        return v;
    }

    private static Value convertToValue1(SessionInterface session, Object x,
            int type) {
        if (x == null) {
            return ValueNull.INSTANCE;
        }
        if (type == Value.JAVA_OBJECT) {
            if(x instanceof GeoRaster) {
                return ValueLobDb.createFromGeoRaster((GeoRaster)x);
            } else {
                return ValueJavaObject.getNoCopy(x, null, session.getDataHandler());
            }
        }
        if (x instanceof String) {
            return ValueString.get((String) x);
        } else if (x instanceof Value) {
            return (Value) x;
        } else if (x instanceof Long) {
            return ValueLong.get(((Long) x).longValue());
        } else if (x instanceof Integer) {
            return ValueInt.get(((Integer) x).intValue());
        } else if (x instanceof BigInteger) {
            return ValueDecimal.get(new BigDecimal((BigInteger) x));
        } else if (x instanceof BigDecimal) {
            return ValueDecimal.get((BigDecimal) x);
        } else if (x instanceof Boolean) {
            return ValueBoolean.get(((Boolean) x).booleanValue());
        } else if (x instanceof Byte) {
            return ValueByte.get(((Byte) x).byteValue());
        } else if (x instanceof Short) {
            return ValueShort.get(((Short) x).shortValue());
        } else if (x instanceof Float) {
            return ValueFloat.get(((Float) x).floatValue());
        } else if (x instanceof Double) {
            return ValueDouble.get(((Double) x).doubleValue());
        } else if (x instanceof byte[]) {
            return ValueBytes.get((byte[]) x);
        } else if (x instanceof Date) {
            return ValueDate.get((Date) x);
        } else if (x instanceof Time) {
            return ValueTime.get((Time) x);
        } else if (x instanceof Timestamp) {
            return ValueTimestamp.get((Timestamp) x);
        } else if (x instanceof java.util.Date) {
            return ValueTimestamp.fromMillis(((java.util.Date) x).getTime());
        } else if (x instanceof java.io.Reader) {
            Reader r = new BufferedReader((java.io.Reader) x);
            return session.getDataHandler().getLobStorage().
                    createClob(r, -1);
        } else if (x instanceof java.sql.Clob) {
            try {
                java.sql.Clob clob = (java.sql.Clob) x;
                Reader r = new BufferedReader(clob.getCharacterStream());
                return session.getDataHandler().getLobStorage().
                        createClob(r, clob.length());
            } catch (SQLException e) {
                throw DbException.convert(e);
            }
        } else if (x instanceof java.io.InputStream) {
            return session.getDataHandler().getLobStorage().
                    createBlob((java.io.InputStream) x, -1);
        } else if (x instanceof java.sql.Blob) {
            try {
                java.sql.Blob blob = (java.sql.Blob) x;
                return session.getDataHandler().getLobStorage().
                        createBlob(blob.getBinaryStream(), blob.length());
            } catch (SQLException e) {
                throw DbException.convert(e);
            }
        } else if (x instanceof java.sql.Array) {
            java.sql.Array array = (java.sql.Array) x;
            try {
                return convertToValue(session, array.getArray(), Value.ARRAY);
            } catch (SQLException e) {
                throw DbException.convert(e);
            }
        } else if (x instanceof ResultSet) {
            if (x instanceof SimpleResultSet) {
                return ValueResultSet.get((ResultSet) x);
            }
            return ValueResultSet.getCopy((ResultSet) x, Integer.MAX_VALUE);
        } else if (x instanceof UUID) {
            return ValueUuid.get((UUID) x);
        }
        Class<?> clazz = x.getClass();
        if (x instanceof Object[]) {
            // (a.getClass().isArray());
            // (a.getClass().getComponentType().isPrimitive());
            Object[] o = (Object[]) x;
            int len = o.length;
            Value[] v = new Value[len];
            for (int i = 0; i < len; i++) {
                v[i] = convertToValue(session, o[i], type);
            }
            return ValueArray.get(clazz.getComponentType(), v);
        } else if (x instanceof Character) {
            return ValueStringFixed.get(((Character) x).toString());
        } else if (isGeometry(x)) {
            return ValueGeometry.getFromGeometry(x);
<<<<<<< HEAD
        } else if(x instanceof GeoRaster) {
            return ValueLobDb.createFromGeoRaster((GeoRaster)x);
=======
        } else if (clazz == LocalDateTimeUtils.LOCAL_DATE) {
            return LocalDateTimeUtils.localDateToDateValue(x);
        } else if (clazz == LocalDateTimeUtils.LOCAL_TIME) {
            return LocalDateTimeUtils.localTimeToTimeValue(x);
        } else if (clazz == LocalDateTimeUtils.LOCAL_DATE_TIME) {
            return LocalDateTimeUtils.localDateTimeToValue(x);
        } else if (clazz == LocalDateTimeUtils.INSTANT) {
            return LocalDateTimeUtils.instantToValue(x);
        } else if (clazz == LocalDateTimeUtils.OFFSET_DATE_TIME) {
            return LocalDateTimeUtils.offsetDateTimeToValue(x);
        } else if (x instanceof TimestampWithTimeZone) {
            return ValueTimestampTimeZone.get((TimestampWithTimeZone) x);
>>>>>>> d64f8cd9
        } else {
            if (JdbcUtils.customDataTypesHandler != null) {
                return JdbcUtils.customDataTypesHandler.getValue(type, x,
                        session.getDataHandler());
            }
            return ValueJavaObject.getNoCopy(x, null, session.getDataHandler());
        }
    }


    /**
     * Check whether a given class matches the Geometry class.
     *
     * @param x the class
     * @return true if it is a Geometry class
     */
    public static boolean isGeometryClass(Class<?> x) {
        if (x == null || GEOMETRY_CLASS == null) {
            return false;
        }
        return GEOMETRY_CLASS.isAssignableFrom(x);
    }

    /**
     * Check whether a given object is a Geometry object.
     *
     * @param x the the object
     * @return true if it is a Geometry object
     */
    public static boolean isGeometry(Object x) {
        if (x == null) {
            return false;
        }
        return isGeometryClass(x.getClass());
    }

    /**
     * Get a data type object from a type name.
     *
     * @param s the type name
     * @param mode database mode
     * @return the data type object
     */
    public static DataType getTypeByName(String s, Mode mode) {
        DataType result = mode.typeByNameMap.get(s);
        if (result == null) {
            result = TYPES_BY_NAME.get(s);
            if (result == null && JdbcUtils.customDataTypesHandler != null) {
                result = JdbcUtils.customDataTypesHandler.getDataTypeByName(s);
            }
        }
        return result;
    }

    /**
     * Check if the given value type is a large object (BLOB or CLOB).
     *
     * @param type the value type
     * @return true if the value type is a lob type
     */
    public static boolean isLargeObject(int type) {
        if (type == Value.BLOB || type == Value.CLOB || type == Value.RASTER) {
            return true;
        }
        return false;
    }

    /**
     * Check if the given value type is a String (VARCHAR,...).
     *
     * @param type the value type
     * @return true if the value type is a String type
     */
    public static boolean isStringType(int type) {
        if (type == Value.STRING || type == Value.STRING_FIXED
                || type == Value.STRING_IGNORECASE) {
            return true;
        }
        return false;
    }

    /**
     * Check if the given value type supports the add operation.
     *
     * @param type the value type
     * @return true if add is supported
     */
    public static boolean supportsAdd(int type) {
        switch (type) {
        case Value.BYTE:
        case Value.DECIMAL:
        case Value.DOUBLE:
        case Value.FLOAT:
        case Value.INT:
        case Value.LONG:
        case Value.SHORT:
            return true;
        case Value.BOOLEAN:
        case Value.TIME:
        case Value.DATE:
        case Value.TIMESTAMP:
        case Value.TIMESTAMP_TZ:
        case Value.BYTES:
        case Value.UUID:
        case Value.STRING:
        case Value.STRING_IGNORECASE:
        case Value.STRING_FIXED:
        case Value.BLOB:
        case Value.CLOB:
        case Value.NULL:
        case Value.JAVA_OBJECT:
        case Value.UNKNOWN:
        case Value.ARRAY:
        case Value.RESULT_SET:
        case Value.GEOMETRY:
            return false;
        default:
            if (JdbcUtils.customDataTypesHandler != null) {
                return JdbcUtils.customDataTypesHandler.supportsAdd(type);
            }
            return false;
        }
    }

    /**
     * Get the data type that will not overflow when calling 'add' 2 billion
     * times.
     *
     * @param type the value type
     * @return the data type that supports adding
     */
    public static int getAddProofType(int type) {
        switch (type) {
        case Value.BYTE:
            return Value.LONG;
        case Value.FLOAT:
            return Value.DOUBLE;
        case Value.INT:
            return Value.LONG;
        case Value.LONG:
            return Value.DECIMAL;
        case Value.SHORT:
            return Value.LONG;
        case Value.BOOLEAN:
        case Value.DECIMAL:
        case Value.TIME:
        case Value.DATE:
        case Value.TIMESTAMP:
        case Value.TIMESTAMP_TZ:
        case Value.BYTES:
        case Value.UUID:
        case Value.STRING:
        case Value.STRING_IGNORECASE:
        case Value.STRING_FIXED:
        case Value.BLOB:
        case Value.CLOB:
        case Value.DOUBLE:
        case Value.NULL:
        case Value.JAVA_OBJECT:
        case Value.UNKNOWN:
        case Value.ARRAY:
        case Value.RESULT_SET:
        case Value.GEOMETRY:
            return type;
        default:
            if (JdbcUtils.customDataTypesHandler != null) {
                return JdbcUtils.customDataTypesHandler.getAddProofType(type);
            }
            return type;
        }
    }

    /**
     * Get the default value in the form of a Java object for the given Java
     * class.
     *
     * @param clazz the Java class
     * @return the default object
     */
    public static Object getDefaultForPrimitiveType(Class<?> clazz) {
        if (clazz == Boolean.TYPE) {
            return Boolean.FALSE;
        } else if (clazz == Byte.TYPE) {
            return Byte.valueOf((byte) 0);
        } else if (clazz == Character.TYPE) {
            return Character.valueOf((char) 0);
        } else if (clazz == Short.TYPE) {
            return Short.valueOf((short) 0);
        } else if (clazz == Integer.TYPE) {
            return Integer.valueOf(0);
        } else if (clazz == Long.TYPE) {
            return Long.valueOf(0);
        } else if (clazz == Float.TYPE) {
            return Float.valueOf(0);
        } else if (clazz == Double.TYPE) {
            return Double.valueOf(0);
        }
        throw DbException.throwInternalError(
                "primitive=" + clazz.toString());
    }

    /**
     * Return whether the type in parameter can be used for spatial index or
     * not.
     *
     * @param type the type to test
     * @return true if type is spatial
     */
    public static boolean isSpatialType(int type) {
        return (type == Value.GEOMETRY || type == Value.RASTER);
    }

    /**
     * Convert a value to the specified class.
     *
     * @param conn the database connection
     * @param v the value
     * @param paramClass the target class
     * @return the converted object
     */
    public static Object convertTo(JdbcConnection conn, Value v,
            Class<?> paramClass) {
        if (paramClass == Blob.class) {
            return new JdbcBlob(conn, v, 0);
        } else if (paramClass == Clob.class) {
            return new JdbcClob(conn, v, 0);
<<<<<<< HEAD
        } else if (paramClass == GeoRaster.class) {
            return new GeoRasterBlob(v);
=======
        } else if (paramClass == Array.class) {
            return new JdbcArray(conn, v, 0);
>>>>>>> d64f8cd9
        }
        switch (v.getType()) {
        case Value.JAVA_OBJECT: {
            Object o = SysProperties.serializeJavaObject ? JdbcUtils.deserialize(v.getBytes(),
                    conn.getSession().getDataHandler()) : v.getObject();
            if (paramClass.isAssignableFrom(o.getClass())) {
                return o;
            }
            break;
        }
        case Value.BOOLEAN:
        case Value.BYTE:
        case Value.SHORT:
        case Value.INT:
        case Value.LONG:
        case Value.DECIMAL:
        case Value.TIME:
        case Value.DATE:
        case Value.TIMESTAMP:
        case Value.TIMESTAMP_TZ:
        case Value.BYTES:
        case Value.UUID:
        case Value.STRING:
        case Value.STRING_IGNORECASE:
        case Value.STRING_FIXED:
        case Value.BLOB:
        case Value.CLOB:
        case Value.DOUBLE:
        case Value.FLOAT:
        case Value.NULL:
        case Value.UNKNOWN:
        case Value.ARRAY:
        case Value.RESULT_SET:
        case Value.GEOMETRY:
            break;
        default:
            if (JdbcUtils.customDataTypesHandler != null) {
                return JdbcUtils.customDataTypesHandler.getObject(v, paramClass);
            }
        }
        throw DbException.getUnsupportedException("converting to class " + paramClass.getName());
    }

}<|MERGE_RESOLUTION|>--- conflicted
+++ resolved
@@ -26,12 +26,9 @@
 import java.util.UUID;
 import org.h2.api.ErrorCode;
 import org.h2.api.TimestampWithTimeZone;
-<<<<<<< HEAD
 import org.h2.api.GeoRaster;
 import org.h2.engine.Constants;
-=======
 import org.h2.engine.Mode;
->>>>>>> d64f8cd9
 import org.h2.engine.SessionInterface;
 import org.h2.engine.SysProperties;
 import org.h2.jdbc.JdbcArray;
@@ -1043,10 +1040,8 @@
             return Value.ARRAY;
         } else if (isGeometryClass(x)) {
             return Value.GEOMETRY;
-<<<<<<< HEAD
         } else if (GeoRaster.class.isAssignableFrom(x)) {
             return Value.RASTER;
-=======
         } else if (LocalDateTimeUtils.LOCAL_DATE == x) {
             return Value.DATE;
         } else if (LocalDateTimeUtils.LOCAL_TIME == x) {
@@ -1055,7 +1050,6 @@
             return Value.TIMESTAMP;
         } else if (LocalDateTimeUtils.OFFSET_DATE_TIME == x) {
             return Value.TIMESTAMP_TZ;
->>>>>>> d64f8cd9
         } else {
             if (JdbcUtils.customDataTypesHandler != null) {
                 return JdbcUtils.customDataTypesHandler.getTypeIdFromClass(x);
@@ -1179,10 +1173,8 @@
             return ValueStringFixed.get(((Character) x).toString());
         } else if (isGeometry(x)) {
             return ValueGeometry.getFromGeometry(x);
-<<<<<<< HEAD
         } else if(x instanceof GeoRaster) {
             return ValueLobDb.createFromGeoRaster((GeoRaster)x);
-=======
         } else if (clazz == LocalDateTimeUtils.LOCAL_DATE) {
             return LocalDateTimeUtils.localDateToDateValue(x);
         } else if (clazz == LocalDateTimeUtils.LOCAL_TIME) {
@@ -1195,7 +1187,6 @@
             return LocalDateTimeUtils.offsetDateTimeToValue(x);
         } else if (x instanceof TimestampWithTimeZone) {
             return ValueTimestampTimeZone.get((TimestampWithTimeZone) x);
->>>>>>> d64f8cd9
         } else {
             if (JdbcUtils.customDataTypesHandler != null) {
                 return JdbcUtils.customDataTypesHandler.getValue(type, x,
@@ -1422,13 +1413,10 @@
             return new JdbcBlob(conn, v, 0);
         } else if (paramClass == Clob.class) {
             return new JdbcClob(conn, v, 0);
-<<<<<<< HEAD
+        } else if (paramClass == Array.class) {
+            return new JdbcArray(conn, v, 0);
         } else if (paramClass == GeoRaster.class) {
             return new GeoRasterBlob(v);
-=======
-        } else if (paramClass == Array.class) {
-            return new JdbcArray(conn, v, 0);
->>>>>>> d64f8cd9
         }
         switch (v.getType()) {
         case Value.JAVA_OBJECT: {
